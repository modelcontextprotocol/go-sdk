// Copyright 2025 The Go MCP SDK Authors. All rights reserved.
// Use of this source code is governed by an MIT-style
// license that can be found in the LICENSE file.

package mcp

import (
	"bytes"
	"context"
	"errors"
	"fmt"
	"io"
	"math"
	"math/rand/v2"
	"net/http"
	"strconv"
	"strings"
	"sync"
	"sync/atomic"
	"time"

	"github.com/modelcontextprotocol/go-sdk/internal/jsonrpc2"
	"github.com/modelcontextprotocol/go-sdk/jsonrpc"
)

const (
	protocolVersionHeader = "Mcp-Protocol-Version"
	sessionIDHeader       = "Mcp-Session-Id"
)

// A StreamableHTTPHandler is an http.Handler that serves streamable MCP
// sessions, as defined by the [MCP spec].
//
// [MCP spec]: https://modelcontextprotocol.io/2025/03/26/streamable-http-transport.html
type StreamableHTTPHandler struct {
	getServer func(*http.Request) *Server

	sessionsMu sync.Mutex
	sessions   map[string]*StreamableServerTransport // keyed by IDs (from Mcp-Session-Id header)
}

// StreamableHTTPOptions is a placeholder options struct for future
// configuration of the StreamableHTTP handler.
type StreamableHTTPOptions struct {
	// TODO(rfindley): support configurable session ID generation and event
	// store, session retention, and event retention.
}

// NewStreamableHTTPHandler returns a new [StreamableHTTPHandler].
//
// The getServer function is used to create or look up servers for new
// sessions. It is OK for getServer to return the same server multiple times.
// If getServer returns nil, a 400 Bad Request will be served.
func NewStreamableHTTPHandler(getServer func(*http.Request) *Server, opts *StreamableHTTPOptions) *StreamableHTTPHandler {
	return &StreamableHTTPHandler{
		getServer: getServer,
		sessions:  make(map[string]*StreamableServerTransport),
	}
}

// closeAll closes all ongoing sessions.
//
// TODO(rfindley): investigate the best API for callers to configure their
// session lifecycle.
//
// Should we allow passing in a session store? That would allow the handler to
// be stateless.
func (h *StreamableHTTPHandler) closeAll() {
	h.sessionsMu.Lock()
	defer h.sessionsMu.Unlock()
	for _, s := range h.sessions {
		s.Close()
	}
	h.sessions = nil
}

func (h *StreamableHTTPHandler) ServeHTTP(w http.ResponseWriter, req *http.Request) {
	// Allow multiple 'Accept' headers.
	// https://developer.mozilla.org/en-US/docs/Web/HTTP/Reference/Headers/Accept#syntax
	accept := strings.Split(strings.Join(req.Header.Values("Accept"), ","), ",")
	var jsonOK, streamOK bool
	for _, c := range accept {
		switch strings.TrimSpace(c) {
		case "application/json":
			jsonOK = true
		case "text/event-stream":
			streamOK = true
		}
	}

	if req.Method == http.MethodGet {
		if !streamOK {
			http.Error(w, "Accept must contain 'text/event-stream' for GET requests", http.StatusBadRequest)
			return
		}
	} else if !jsonOK || !streamOK {
		http.Error(w, "Accept must contain both 'application/json' and 'text/event-stream'", http.StatusBadRequest)
		return
	}

	server := h.getServer(req)
	stateless := server.opts.Stateless

	var session *StreamableServerTransport

	// Only validate and lookup sessions if not in stateless mode
	if !stateless {
		if id := req.Header.Get(sessionIDHeader); id != "" {
			h.sessionsMu.Lock()
			session, _ = h.sessions[id]
			h.sessionsMu.Unlock()
			if session == nil {
				http.Error(w, "session not found", http.StatusNotFound)
				return
			}
		}

		// TODO(rfindley): simplify the locking so that each request has only one
		// critical section.
		if req.Method == http.MethodDelete {
			if session == nil {
				// => Mcp-Session-Id was not set; else we'd have returned NotFound above.
				http.Error(w, "DELETE requires an Mcp-Session-Id header", http.StatusBadRequest)
				return
			}
			h.sessionsMu.Lock()
			delete(h.sessions, session.id)
			h.sessionsMu.Unlock()
			session.Close()
			w.WriteHeader(http.StatusNoContent)
			return
		}
	} else {
		// In stateless mode, DELETE method doesn't make sense since there are no persistent sessions
		if req.Method == http.MethodDelete {
			http.Error(w, "DELETE not supported in stateless mode", http.StatusMethodNotAllowed)
			return
		}
	}

	switch req.Method {
	case http.MethodPost, http.MethodGet:
	default:
		w.Header().Set("Allow", "GET, POST")
		http.Error(w, "unsupported method", http.StatusMethodNotAllowed)
		return
	}

	if session == nil {
<<<<<<< HEAD
		var sessionID = ""
		if !stateless {
			sessionID = randText()
		}

		s := NewStreamableServerTransport(sessionID, nil)
=======
		s := NewStreamableServerTransport(randText(), nil)
		server := h.getServer(req)
		if server == nil {
			// The getServer argument to NewStreamableHTTPHandler returned nil.
			http.Error(w, "no server available", http.StatusBadRequest)
			return
		}
>>>>>>> a5aa370e
		// Pass req.Context() here, to allow middleware to add context values.
		// The context is detached in the jsonrpc2 library when handling the
		// long-running stream.
		if _, err := server.Connect(req.Context(), s); err != nil {
			http.Error(w, "failed connection", http.StatusInternalServerError)
			return
		}

		// Only store the session if not in stateless mode
		if !stateless {
			h.sessionsMu.Lock()
			h.sessions[s.id] = s
			h.sessionsMu.Unlock()
		}
		session = s
	}

	session.ServeHTTP(w, req)
}

type StreamableServerTransportOptions struct {
	// Storage for events, to enable stream resumption.
	// If nil, a [MemoryEventStore] with the default maximum size will be used.
	EventStore EventStore
}

// NewStreamableServerTransport returns a new [StreamableServerTransport] with
// the given session ID and options.
// The session ID must be globally unique, that is, different from any other
// session ID anywhere, past and future. (We recommend using a crypto random number
// generator to produce one, as with [crypto/rand.Text].)
//
// A StreamableServerTransport implements the server-side of the streamable
// transport.
func NewStreamableServerTransport(sessionID string, opts *StreamableServerTransportOptions) *StreamableServerTransport {
	if opts == nil {
		opts = &StreamableServerTransportOptions{}
	}
	t := &StreamableServerTransport{
		id:             sessionID,
		incoming:       make(chan jsonrpc.Message, 10),
		done:           make(chan struct{}),
		streams:        make(map[StreamID]*stream),
		requestStreams: make(map[jsonrpc.ID]StreamID),
	}
	t.streams[0] = newStream(0)
	if opts != nil {
		t.opts = *opts
	}
	if t.opts.EventStore == nil {
		t.opts.EventStore = NewMemoryEventStore(nil)
	}
	return t
}

func (t *StreamableServerTransport) SessionID() string {
	return t.id
}

// A StreamableServerTransport implements the [Transport] interface for a
// single session.
type StreamableServerTransport struct {
	nextStreamID atomic.Int64 // incrementing next stream ID

	id       string
	opts     StreamableServerTransportOptions
	incoming chan jsonrpc.Message // messages from the client to the server
	done     chan struct{}

	mu sync.Mutex
	// Sessions are closed exactly once.
	isDone bool

	// Sessions can have multiple logical connections, corresponding to HTTP
	// requests. Additionally, logical sessions may be resumed by subsequent HTTP
	// requests, when the session is terminated unexpectedly.
	//
	// Therefore, we use a logical connection ID to key the connection state, and
	// perform the accounting described below when incoming HTTP requests are
	// handled.
	//
	// TODO(rfindley): simplify.

	// streams holds the logical streams for this session, keyed by their ID.
	streams map[StreamID]*stream

	// requestStreams maps incoming requests to their logical stream ID.
	//
	// Lifecycle: requestStreams persists for the duration of the session.
	//
	// TODO(rfindley): clean up once requests are handled.
	requestStreams map[jsonrpc.ID]StreamID
}

// A stream is a single logical stream of SSE events within a server session.
// A stream begins with a client request, or with a client GET that has
// no Last-Event-ID header.
// A stream ends only when its session ends; we cannot determine its end otherwise,
// since a client may send a GET with a Last-Event-ID that references the stream
// at any time.
type stream struct {
	// id is the logical ID for the stream, unique within a session.
	// ID 0 is used for messages that don't correlate with an incoming request.
	id StreamID

	// signal is a 1-buffered channel, owned by an incoming HTTP request, that signals
	// that there are messages available to write into the HTTP response.
	// In addition, the presence of a channel guarantees that at most one HTTP response
	// can receive messages for a logical stream. After claiming the stream, incoming
	// requests should read from outgoing, to ensure that no new messages are missed.
	//
	// To simplify locking, signal is an atomic. We need an atomic.Pointer, because
	// you can't set an atomic.Value to nil.
	//
	// Lifecycle: each channel value persists for the duration of an HTTP POST or
	// GET request for the given streamID.
	signal atomic.Pointer[chan struct{}]

	// The following mutable fields are protected by the mutex of the containing
	// StreamableServerTransport.

	// outgoing is the list of outgoing messages, enqueued by server methods that
	// write notifications and responses, and dequeued by streamResponse.
	outgoing [][]byte

	// streamRequests is the set of unanswered incoming RPCs for the stream.
	//
	// Lifecycle: requests values persist until the requests have been
	// replied to by the server. Notably, NOT until they are sent to an HTTP
	// response, as delivery is not guaranteed.
	requests map[jsonrpc.ID]struct{}
}

func newStream(id StreamID) *stream {
	return &stream{
		id:       id,
		requests: make(map[jsonrpc.ID]struct{}),
	}
}

func signalChanPtr() *chan struct{} {
	c := make(chan struct{}, 1)
	return &c
}

// A StreamID identifies a stream of SSE events. It is unique within the stream's
// [ServerSession].
type StreamID int64

// Connect implements the [Transport] interface.
//
// TODO(rfindley): Connect should return a new object.
func (s *StreamableServerTransport) Connect(context.Context) (Connection, error) {
	return s, nil
}

// We track the incoming request ID inside the handler context using
// idContextValue, so that notifications and server->client calls that occur in
// the course of handling incoming requests are correlated with the incoming
// request that caused them, and can be dispatched as server-sent events to the
// correct HTTP request.
//
// Currently, this is implemented in [ServerSession.handle]. This is not ideal,
// because it means that a user of the MCP package couldn't implement the
// streamable transport, as they'd lack this privileged access.
//
// If we ever wanted to expose this mechanism, we have a few options:
//  1. Make ServerSession an interface, and provide an implementation of
//     ServerSession to handlers that closes over the incoming request ID.
//  2. Expose a 'HandlerTransport' interface that allows transports to provide
//     a handler middleware, so that we don't hard-code this behavior in
//     ServerSession.handle.
//  3. Add a `func ForRequest(context.Context) jsonrpc.ID` accessor that lets
//     any transport access the incoming request ID.
//
// For now, by giving only the StreamableServerTransport access to the request
// ID, we avoid having to make this API decision.
type idContextKey struct{}

// ServeHTTP handles a single HTTP request for the session.
func (t *StreamableServerTransport) ServeHTTP(w http.ResponseWriter, req *http.Request) {
	status := 0
	message := ""
	switch req.Method {
	case http.MethodGet:
		status, message = t.serveGET(w, req)
	case http.MethodPost:
		status, message = t.servePOST(w, req)
	default:
		// Should not be reached, as this is checked in StreamableHTTPHandler.ServeHTTP.
		w.Header().Set("Allow", "GET, POST")
		status = http.StatusMethodNotAllowed
		message = "unsupported method"
	}
	if status != 0 && status != http.StatusOK {
		http.Error(w, message, status)
	}
}

func (t *StreamableServerTransport) serveGET(w http.ResponseWriter, req *http.Request) (int, string) {
	// connID 0 corresponds to the default GET request.
	id := StreamID(0)
	// By default, we haven't seen a last index. Since indices start at 0, we represent
	// that by -1. This is incremented just before each event is written, in streamResponse
	// around L407.
	lastIdx := -1
	if len(req.Header.Values("Last-Event-ID")) > 0 {
		eid := req.Header.Get("Last-Event-ID")
		var ok bool
		id, lastIdx, ok = parseEventID(eid)
		if !ok {
			return http.StatusBadRequest, fmt.Sprintf("malformed Last-Event-ID %q", eid)
		}
	}

	t.mu.Lock()
	stream, ok := t.streams[id]
	t.mu.Unlock()
	if !ok {
		return http.StatusBadRequest, "unknown stream"
	}
	if !stream.signal.CompareAndSwap(nil, signalChanPtr()) {
		// The CAS returned false, meaning that the comparison failed: stream.signal is not nil.
		return http.StatusBadRequest, "stream ID conflicts with ongoing stream"
	}
	return t.streamResponse(stream, w, req, lastIdx)
}

func (t *StreamableServerTransport) servePOST(w http.ResponseWriter, req *http.Request) (int, string) {
	if len(req.Header.Values("Last-Event-ID")) > 0 {
		return http.StatusBadRequest, "can't send Last-Event-ID for POST request"
	}

	// Read incoming messages.
	body, err := io.ReadAll(req.Body)
	if err != nil {
		return http.StatusBadRequest, "failed to read body"
	}
	if len(body) == 0 {
		return http.StatusBadRequest, "POST requires a non-empty body"
	}
	incoming, _, err := readBatch(body)
	if err != nil {
		return http.StatusBadRequest, fmt.Sprintf("malformed payload: %v", err)
	}
	requests := make(map[jsonrpc.ID]struct{})
	for _, msg := range incoming {
		if req, ok := msg.(*jsonrpc.Request); ok && req.ID.IsValid() {
			requests[req.ID] = struct{}{}
		}
	}

	// Update accounting for this request.
	stream := newStream(StreamID(t.nextStreamID.Add(1)))
	t.mu.Lock()
	t.streams[stream.id] = stream
	if len(requests) > 0 {
		stream.requests = make(map[jsonrpc.ID]struct{})
	}
	for reqID := range requests {
		t.requestStreams[reqID] = stream.id
		stream.requests[reqID] = struct{}{}
	}
	t.mu.Unlock()
	stream.signal.Store(signalChanPtr())

	// Publish incoming messages.
	for _, msg := range incoming {
		t.incoming <- msg
	}

	// TODO(rfindley): consider optimizing for a single incoming request, by
	// responding with application/json when there is only a single message in
	// the response.
	return t.streamResponse(stream, w, req, -1)
}

// lastIndex is the index of the last seen event if resuming, else -1.
func (t *StreamableServerTransport) streamResponse(stream *stream, w http.ResponseWriter, req *http.Request, lastIndex int) (int, string) {
	defer stream.signal.Store(nil)

	writes := 0

	// write one event containing data.
	write := func(data []byte) bool {
		lastIndex++
		e := Event{
			Name: "message",
			ID:   formatEventID(stream.id, lastIndex),
			Data: data,
		}
		if _, err := writeEvent(w, e); err != nil {
			// Connection closed or broken.
			// TODO(#170): log when we add server-side logging.
			return false
		}
		writes++
		return true
	}

	if t.id != "" {
		w.Header().Set(sessionIDHeader, t.id)
	}
	w.Header().Set("Content-Type", "text/event-stream") // Accept checked in [StreamableHTTPHandler]
	w.Header().Set("Cache-Control", "no-cache, no-transform")
	w.Header().Set("Connection", "keep-alive")

	if lastIndex >= 0 {
		// Resume.
		for data, err := range t.opts.EventStore.After(req.Context(), t.SessionID(), stream.id, lastIndex) {
			if err != nil {
				// TODO: reevaluate these status codes.
				// Maybe distinguish between storage errors, which are 500s, and missing
				// session or stream ID--can these arise from bad input?
				status := http.StatusInternalServerError
				if errors.Is(err, ErrEventsPurged) {
					status = http.StatusInsufficientStorage
				}
				return status, err.Error()
			}
			// The iterator yields events beginning just after lastIndex, or it would have
			// yielded an error.
			if !write(data) {
				return 0, ""
			}
		}
	}

stream:
	// Repeatedly collect pending outgoing events and send them.
	for {
		t.mu.Lock()
		outgoing := stream.outgoing
		stream.outgoing = nil
		t.mu.Unlock()

		for _, data := range outgoing {
			if err := t.opts.EventStore.Append(req.Context(), t.SessionID(), stream.id, data); err != nil {
				return http.StatusInternalServerError, err.Error()
			}
			if !write(data) {
				return 0, ""
			}
		}

		t.mu.Lock()
		nOutstanding := len(stream.requests)
		t.mu.Unlock()
		// If all requests have been handled and replied to, we should terminate this connection.
		// "After the JSON-RPC response has been sent, the server SHOULD close the SSE stream."
		// §6.4, https://modelcontextprotocol.io/specification/2025-06-18/basic/transports#sending-messages-to-the-server
		// TODO(jba,findleyr): why not terminate regardless of http method?
		if req.Method == http.MethodPost && nOutstanding == 0 {
			if writes == 0 {
				// Spec: If the server accepts the input, the server MUST return HTTP
				// status code 202 Accepted with no body.
				w.WriteHeader(http.StatusAccepted)
			}
			return 0, ""
		}

		select {
		case <-*stream.signal.Load(): // there are new outgoing messages
			// return to top of loop
		case <-t.done: // session is closed
			if writes == 0 {
				return http.StatusGone, "session terminated"
			}
			break stream
		case <-req.Context().Done():
			if writes == 0 {
				w.WriteHeader(http.StatusNoContent)
			}
			break stream
		}
	}
	return 0, ""
}

// Event IDs: encode both the logical connection ID and the index, as
// <streamID>_<idx>, to be consistent with the typescript implementation.

// formatEventID returns the event ID to use for the logical connection ID
// streamID and message index idx.
//
// See also [parseEventID].
func formatEventID(sid StreamID, idx int) string {
	return fmt.Sprintf("%d_%d", sid, idx)
}

// parseEventID parses a Last-Event-ID value into a logical stream id and
// index.
//
// See also [formatEventID].
func parseEventID(eventID string) (sid StreamID, idx int, ok bool) {
	parts := strings.Split(eventID, "_")
	if len(parts) != 2 {
		return 0, 0, false
	}
	stream, err := strconv.ParseInt(parts[0], 10, 64)
	if err != nil || stream < 0 {
		return 0, 0, false
	}
	idx, err = strconv.Atoi(parts[1])
	if err != nil || idx < 0 {
		return 0, 0, false
	}
	return StreamID(stream), idx, true
}

// Read implements the [Connection] interface.
func (t *StreamableServerTransport) Read(ctx context.Context) (jsonrpc.Message, error) {
	select {
	case <-ctx.Done():
		return nil, ctx.Err()
	case msg, ok := <-t.incoming:
		if !ok {
			return nil, io.EOF
		}
		return msg, nil
	case <-t.done:
		return nil, io.EOF
	}
}

// Write implements the [Connection] interface.
func (t *StreamableServerTransport) Write(ctx context.Context, msg jsonrpc.Message) error {
	// Find the incoming request that this write relates to, if any.
	var forRequest, replyTo jsonrpc.ID
	if resp, ok := msg.(*jsonrpc.Response); ok {
		// If the message is a response, it relates to its request (of course).
		forRequest = resp.ID
		replyTo = resp.ID
	} else {
		// Otherwise, we check to see if it request was made in the context of an
		// ongoing request. This may not be the case if the request way made with
		// an unrelated context.
		if v := ctx.Value(idContextKey{}); v != nil {
			forRequest = v.(jsonrpc.ID)
		}
	}

	// Find the logical connection corresponding to this request.
	//
	// For messages sent outside of a request context, this is the default
	// connection 0.
	var forConn StreamID
	if forRequest.IsValid() {
		t.mu.Lock()
		forConn = t.requestStreams[forRequest]
		t.mu.Unlock()
	}

	data, err := jsonrpc2.EncodeMessage(msg)
	if err != nil {
		return err
	}

	t.mu.Lock()
	defer t.mu.Unlock()
	if t.isDone {
		return errors.New("session is closed")
	}

	stream := t.streams[forConn]
	if stream == nil {
		return fmt.Errorf("no stream with ID %d", forConn)
	}
	if len(stream.requests) == 0 && forConn != 0 {
		// No outstanding requests for this connection, which means it is logically
		// done. This is a sequencing violation from the server, so we should report
		// a side-channel error here. Put the message on the general queue to avoid
		// dropping messages.
		stream = t.streams[0]
	}

	stream.outgoing = append(stream.outgoing, data)
	if replyTo.IsValid() {
		// Once we've put the reply on the queue, it's no longer outstanding.
		delete(stream.requests, replyTo)
	}

	// Signal streamResponse that new work is available.
	signalp := stream.signal.Load()
	if signalp != nil {
		select {
		case *signalp <- struct{}{}:
		default:
		}
	}
	return nil
}

// Close implements the [Connection] interface.
func (t *StreamableServerTransport) Close() error {
	t.mu.Lock()
	defer t.mu.Unlock()
	if !t.isDone {
		t.isDone = true
		close(t.done)
		return t.opts.EventStore.SessionClosed(context.TODO(), t.id)
	}
	return nil
}

// A StreamableClientTransport is a [Transport] that can communicate with an MCP
// endpoint serving the streamable HTTP transport defined by the 2025-03-26
// version of the spec.
//
// TODO(rfindley): support retries and resumption tokens.
type StreamableClientTransport struct {
	url  string
	opts StreamableClientTransportOptions
}

// StreamableReconnectOptions defines parameters for client reconnect attempts.
type StreamableReconnectOptions struct {
	// MaxRetries is the maximum number of times to attempt a reconnect before giving up.
	// A value of 0 or less means never retry.
	MaxRetries int

	// growFactor is the multiplicative factor by which the delay increases after each attempt.
	// A value of 1.0 results in a constant delay, while a value of 2.0 would double it each time.
	// It must be 1.0 or greater if MaxRetries is greater than 0.
	growFactor float64

	// initialDelay is the base delay for the first reconnect attempt.
	initialDelay time.Duration

	// maxDelay caps the backoff delay, preventing it from growing indefinitely.
	maxDelay time.Duration
}

// DefaultReconnectOptions provides sensible defaults for reconnect logic.
var DefaultReconnectOptions = &StreamableReconnectOptions{
	MaxRetries:   5,
	growFactor:   1.5,
	initialDelay: 1 * time.Second,
	maxDelay:     30 * time.Second,
}

// StreamableClientTransportOptions provides options for the
// [NewStreamableClientTransport] constructor.
type StreamableClientTransportOptions struct {
	// HTTPClient is the client to use for making HTTP requests. If nil,
	// http.DefaultClient is used.
	HTTPClient       *http.Client
	ReconnectOptions *StreamableReconnectOptions
}

// NewStreamableClientTransport returns a new client transport that connects to
// the streamable HTTP server at the provided URL.
func NewStreamableClientTransport(url string, opts *StreamableClientTransportOptions) *StreamableClientTransport {
	t := &StreamableClientTransport{url: url}
	if opts != nil {
		t.opts = *opts
	}
	return t
}

// Connect implements the [Transport] interface.
//
// The resulting [Connection] writes messages via POST requests to the
// transport URL with the Mcp-Session-Id header set, and reads messages from
// hanging requests.
//
// When closed, the connection issues a DELETE request to terminate the logical
// session.
func (t *StreamableClientTransport) Connect(ctx context.Context) (Connection, error) {
	client := t.opts.HTTPClient
	if client == nil {
		client = http.DefaultClient
	}
	reconnOpts := t.opts.ReconnectOptions
	if reconnOpts == nil {
		reconnOpts = DefaultReconnectOptions
	}
	// Create a new cancellable context that will manage the connection's lifecycle.
	// This is crucial for cleanly shutting down the background SSE listener by
	// cancelling its blocking network operations, which prevents hangs on exit.
	connCtx, cancel := context.WithCancel(context.Background())
	conn := &streamableClientConn{
		url:              t.url,
		client:           client,
		incoming:         make(chan []byte, 100),
		done:             make(chan struct{}),
		ReconnectOptions: reconnOpts,
		ctx:              connCtx,
		cancel:           cancel,
	}
	return conn, nil
}

type streamableClientConn struct {
	url              string
	client           *http.Client
	incoming         chan []byte
	done             chan struct{}
	ReconnectOptions *StreamableReconnectOptions

	closeOnce sync.Once
	closeErr  error
	ctx       context.Context
	cancel    context.CancelFunc

	mu              sync.Mutex
	protocolVersion string
	_sessionID      string
	err             error
}

func (c *streamableClientConn) setProtocolVersion(s string) {
	c.mu.Lock()
	defer c.mu.Unlock()
	c.protocolVersion = s
}

func (c *streamableClientConn) SessionID() string {
	c.mu.Lock()
	defer c.mu.Unlock()
	return c._sessionID
}

// Read implements the [Connection] interface.
func (s *streamableClientConn) Read(ctx context.Context) (jsonrpc.Message, error) {
	s.mu.Lock()
	err := s.err
	s.mu.Unlock()
	if err != nil {
		return nil, err
	}
	select {
	case <-ctx.Done():
		return nil, ctx.Err()
	case <-s.done:
		return nil, io.EOF
	case data := <-s.incoming:
		return jsonrpc2.DecodeMessage(data)
	}
}

// Write implements the [Connection] interface.
func (s *streamableClientConn) Write(ctx context.Context, msg jsonrpc.Message) error {
	s.mu.Lock()
	if s.err != nil {
		s.mu.Unlock()
		return s.err
	}

	sessionID := s._sessionID
	if sessionID == "" {
		// Hold lock for the first request.
		defer s.mu.Unlock()
	} else {
		s.mu.Unlock()
	}

	gotSessionID, err := s.postMessage(ctx, sessionID, msg)
	if err != nil {
		if sessionID != "" {
			// unlocked; lock to set err
			s.mu.Lock()
			defer s.mu.Unlock()
		}
		if s.err != nil {
			s.err = err
		}
		return err
	}

	if sessionID == "" {
		// locked
		s._sessionID = gotSessionID
	}

	return nil
}

func (s *streamableClientConn) postMessage(ctx context.Context, sessionID string, msg jsonrpc.Message) (string, error) {
	data, err := jsonrpc2.EncodeMessage(msg)
	if err != nil {
		return "", err
	}

	req, err := http.NewRequestWithContext(ctx, http.MethodPost, s.url, bytes.NewReader(data))
	if err != nil {
		return "", err
	}
	if s.protocolVersion != "" {
		req.Header.Set(protocolVersionHeader, s.protocolVersion)
	}
	if sessionID != "" {
		req.Header.Set(sessionIDHeader, sessionID)
	}
	req.Header.Set("Content-Type", "application/json")
	req.Header.Set("Accept", "application/json, text/event-stream")

	resp, err := s.client.Do(req)
	if err != nil {
		return "", err
	}

	if resp.StatusCode < 200 || resp.StatusCode >= 300 {
		// TODO: do a best effort read of the body here, and format it in the error.
		resp.Body.Close()
		return "", fmt.Errorf("broken session: %v", resp.Status)
	}

	sessionID = resp.Header.Get(sessionIDHeader)
	switch ct := resp.Header.Get("Content-Type"); ct {
	case "text/event-stream":
		// Section 2.1: The SSE stream is initiated after a POST.
		go s.handleSSE(resp)
	case "application/json":
		// TODO: read the body and send to s.incoming (in a select that also receives from s.done).
		resp.Body.Close()
		return "", fmt.Errorf("streamable HTTP client does not yet support raw JSON responses")
	default:
		resp.Body.Close()
		return "", fmt.Errorf("unsupported content type %q", ct)
	}
	return sessionID, nil
}

// handleSSE manages the entire lifecycle of an SSE connection. It processes
// an incoming Server-Sent Events stream and automatically handles reconnection
// logic if the stream breaks.
func (s *streamableClientConn) handleSSE(initialResp *http.Response) {
	resp := initialResp
	var lastEventID string

	for {
		eventID, clientClosed := s.processStream(resp)
		lastEventID = eventID

		// If the connection was closed by the client, we're done.
		if clientClosed {
			return
		}

		// The stream was interrupted or ended by the server. Attempt to reconnect.
		newResp, err := s.reconnect(lastEventID)
		if err != nil {
			// All reconnection attempts failed. Set the final error, close the
			// connection, and exit the goroutine.
			s.mu.Lock()
			s.err = err
			s.mu.Unlock()
			s.Close()
			return
		}

		// Reconnection was successful. Continue the loop with the new response.
		resp = newResp
	}
}

// processStream reads from a single response body, sending events to the
// incoming channel. It returns the ID of the last processed event, any error
// that occurred, and a flag indicating if the connection was closed by the client.
func (s *streamableClientConn) processStream(resp *http.Response) (lastEventID string, clientClosed bool) {
	defer resp.Body.Close()

	for evt, err := range scanEvents(resp.Body) {
		if err != nil {
			return lastEventID, false
		}

		if evt.ID != "" {
			lastEventID = evt.ID
		}

		select {
		case s.incoming <- evt.Data:
		case <-s.done:
			// The connection was closed by the client; exit gracefully.
			return lastEventID, true
		}
	}

	// The loop finished without an error, indicating the server closed the stream.
	// We'll attempt to reconnect, so this is not a client-side close.
	return lastEventID, false
}

// reconnect handles the logic of retrying a connection with an exponential
// backoff strategy. It returns a new, valid HTTP response if successful, or
// an error if all retries are exhausted.
func (s *streamableClientConn) reconnect(lastEventID string) (*http.Response, error) {
	var finalErr error

	for attempt := 0; attempt < s.ReconnectOptions.MaxRetries; attempt++ {
		select {
		case <-s.done:
			return nil, fmt.Errorf("connection closed by client during reconnect")
		case <-time.After(calculateReconnectDelay(s.ReconnectOptions, attempt)):
			resp, err := s.establishSSE(lastEventID)
			if err != nil {
				finalErr = err // Store the error and try again.
				continue
			}

			if !isResumable(resp) {
				// The server indicated we should not continue.
				resp.Body.Close()
				return nil, fmt.Errorf("reconnection failed with unresumable status: %s", resp.Status)
			}

			return resp, nil
		}
	}
	// If the loop completes, all retries have failed.
	if finalErr != nil {
		return nil, fmt.Errorf("connection failed after %d attempts: %w", s.ReconnectOptions.MaxRetries, finalErr)
	}
	return nil, fmt.Errorf("connection failed after %d attempts", s.ReconnectOptions.MaxRetries)
}

// isResumable checks if an HTTP response indicates a valid SSE stream that can be processed.
func isResumable(resp *http.Response) bool {
	// Per the spec, a 405 response means the server doesn't support SSE streams at this endpoint.
	if resp.StatusCode == http.StatusMethodNotAllowed {
		return false
	}

	return strings.Contains(resp.Header.Get("Content-Type"), "text/event-stream")
}

// Close implements the [Connection] interface.
func (s *streamableClientConn) Close() error {
	s.closeOnce.Do(func() {
		// Cancel any hanging network requests.
		s.cancel()
		close(s.done)

		req, err := http.NewRequest(http.MethodDelete, s.url, nil)
		if err != nil {
			s.closeErr = err
		} else {
			// TODO(jba): confirm that we don't need a lock here, or add locking.
			if s.protocolVersion != "" {
				req.Header.Set(protocolVersionHeader, s.protocolVersion)
			}
			req.Header.Set(sessionIDHeader, s._sessionID)
			if _, err := s.client.Do(req); err != nil {
				s.closeErr = err
			}
		}
	})
	return s.closeErr
}

// establishSSE establishes the persistent SSE listening stream.
// It is used for reconnect attempts using the Last-Event-ID header to
// resume a broken stream where it left off.
func (s *streamableClientConn) establishSSE(lastEventID string) (*http.Response, error) {
	req, err := http.NewRequestWithContext(s.ctx, http.MethodGet, s.url, nil)
	if err != nil {
		return nil, err
	}
	s.mu.Lock()
	if s._sessionID != "" {
		req.Header.Set("Mcp-Session-Id", s._sessionID)
	}
	s.mu.Unlock()
	if lastEventID != "" {
		req.Header.Set("Last-Event-ID", lastEventID)
	}
	req.Header.Set("Accept", "text/event-stream")

	return s.client.Do(req)
}

// calculateReconnectDelay calculates a delay using exponential backoff with full jitter.
func calculateReconnectDelay(opts *StreamableReconnectOptions, attempt int) time.Duration {
	// Calculate the exponential backoff using the grow factor.
	backoffDuration := time.Duration(float64(opts.initialDelay) * math.Pow(opts.growFactor, float64(attempt)))
	// Cap the backoffDuration at maxDelay.
	backoffDuration = min(backoffDuration, opts.maxDelay)

	// Use a full jitter using backoffDuration
	jitter := rand.N(backoffDuration)

	return backoffDuration + jitter
}<|MERGE_RESOLUTION|>--- conflicted
+++ resolved
@@ -99,6 +99,12 @@
 	}
 
 	server := h.getServer(req)
+	if server == nil {
+		// The getServer argument to NewStreamableHTTPHandler returned nil.
+		http.Error(w, "no server available", http.StatusBadRequest)
+		return
+	}
+
 	stateless := server.opts.Stateless
 
 	var session *StreamableServerTransport
@@ -147,22 +153,12 @@
 	}
 
 	if session == nil {
-<<<<<<< HEAD
 		var sessionID = ""
 		if !stateless {
 			sessionID = randText()
 		}
 
 		s := NewStreamableServerTransport(sessionID, nil)
-=======
-		s := NewStreamableServerTransport(randText(), nil)
-		server := h.getServer(req)
-		if server == nil {
-			// The getServer argument to NewStreamableHTTPHandler returned nil.
-			http.Error(w, "no server available", http.StatusBadRequest)
-			return
-		}
->>>>>>> a5aa370e
 		// Pass req.Context() here, to allow middleware to add context values.
 		// The context is detached in the jsonrpc2 library when handling the
 		// long-running stream.
