// Copyright 2025 The Go MCP SDK Authors. All rights reserved.
// Use of this source code is governed by an MIT-style
// license that can be found in the LICENSE file.

package mcp

import (
	"bytes"
	"context"
	"errors"
	"fmt"
	"io"
	"math"
	"math/rand/v2"
	"net/http"
	"strconv"
	"strings"
	"sync"
	"sync/atomic"
	"time"

	"github.com/modelcontextprotocol/go-sdk/internal/jsonrpc2"
	"github.com/modelcontextprotocol/go-sdk/jsonrpc"
)

const (
	protocolVersionHeader = "Mcp-Protocol-Version"
	sessionIDHeader       = "Mcp-Session-Id"
)

// A StreamableHTTPHandler is an http.Handler that serves streamable MCP
// sessions, as defined by the [MCP spec].
//
// [MCP spec]: https://modelcontextprotocol.io/2025/03/26/streamable-http-transport.html
type StreamableHTTPHandler struct {
	getServer func(*http.Request) *Server

	sessionsMu sync.Mutex
	sessions   map[string]*StreamableServerTransport // keyed by IDs (from Mcp-Session-Id header)
}

// StreamableHTTPOptions is a placeholder options struct for future
// configuration of the StreamableHTTP handler.
type StreamableHTTPOptions struct {
	// TODO(rfindley): support configurable session ID generation and event
	// store, session retention, and event retention.
}

// NewStreamableHTTPHandler returns a new [StreamableHTTPHandler].
//
// The getServer function is used to create or look up servers for new
// sessions. It is OK for getServer to return the same server multiple times.
func NewStreamableHTTPHandler(getServer func(*http.Request) *Server, opts *StreamableHTTPOptions) *StreamableHTTPHandler {
	return &StreamableHTTPHandler{
		getServer: getServer,
		sessions:  make(map[string]*StreamableServerTransport),
	}
}

// closeAll closes all ongoing sessions.
//
// TODO(rfindley): investigate the best API for callers to configure their
// session lifecycle.
//
// Should we allow passing in a session store? That would allow the handler to
// be stateless.
func (h *StreamableHTTPHandler) closeAll() {
	h.sessionsMu.Lock()
	defer h.sessionsMu.Unlock()
	for _, s := range h.sessions {
		s.Close()
	}
	h.sessions = nil
}

func (h *StreamableHTTPHandler) ServeHTTP(w http.ResponseWriter, req *http.Request) {
	// Allow multiple 'Accept' headers.
	// https://developer.mozilla.org/en-US/docs/Web/HTTP/Reference/Headers/Accept#syntax
	accept := strings.Split(strings.Join(req.Header.Values("Accept"), ","), ",")
	var jsonOK, streamOK bool
	for _, c := range accept {
		switch strings.TrimSpace(c) {
		case "application/json":
			jsonOK = true
		case "text/event-stream":
			streamOK = true
		}
	}

	if req.Method == http.MethodGet {
		if !streamOK {
			http.Error(w, "Accept must contain 'text/event-stream' for GET requests", http.StatusBadRequest)
			return
		}
	} else if !jsonOK || !streamOK {
		http.Error(w, "Accept must contain both 'application/json' and 'text/event-stream'", http.StatusBadRequest)
		return
	}

	server := h.getServer(req)
	stateless := server.opts.Stateless

	var session *StreamableServerTransport

	// Only validate and lookup sessions if not in stateless mode
	if !stateless {
		if id := req.Header.Get(sessionIDHeader); id != "" {
			h.sessionsMu.Lock()
			session, _ = h.sessions[id]
			h.sessionsMu.Unlock()
			if session == nil {
				http.Error(w, "session not found", http.StatusNotFound)
				return
			}
		}

		// TODO(rfindley): simplify the locking so that each request has only one
		// critical section.
		if req.Method == http.MethodDelete {
			if session == nil {
				// => Mcp-Session-Id was not set; else we'd have returned NotFound above.
				http.Error(w, "DELETE requires an Mcp-Session-Id header", http.StatusBadRequest)
				return
			}
			h.sessionsMu.Lock()
			delete(h.sessions, session.id)
			h.sessionsMu.Unlock()
			session.Close()
			w.WriteHeader(http.StatusNoContent)
			return
		}
	} else {
		// In stateless mode, DELETE method doesn't make sense since there are no persistent sessions
		if req.Method == http.MethodDelete {
			http.Error(w, "DELETE not supported in stateless mode", http.StatusMethodNotAllowed)
			return
		}
	}

	switch req.Method {
	case http.MethodPost, http.MethodGet:
	default:
		w.Header().Set("Allow", "GET, POST")
		http.Error(w, "unsupported method", http.StatusMethodNotAllowed)
		return
	}

	if session == nil {
<<<<<<< HEAD
		var sessionID = ""
		if !stateless {
			sessionID = randText()
		}

		s := NewStreamableServerTransport(sessionID)
=======
		s := NewStreamableServerTransport(randText(), nil)
		server := h.getServer(req)
>>>>>>> 8dd9a819
		// Pass req.Context() here, to allow middleware to add context values.
		// The context is detached in the jsonrpc2 library when handling the
		// long-running stream.
		if _, err := server.Connect(req.Context(), s); err != nil {
			http.Error(w, "failed connection", http.StatusInternalServerError)
			return
		}

		// Only store the session if not in stateless mode
		if !stateless {
			h.sessionsMu.Lock()
			h.sessions[s.id] = s
			h.sessionsMu.Unlock()
		}
		session = s
	}

	session.ServeHTTP(w, req)
}

type StreamableServerTransportOptions struct {
	// Storage for events, to enable stream resumption.
	// If nil, a [MemoryEventStore] with the default maximum size will be used.
	EventStore EventStore
}

// NewStreamableServerTransport returns a new [StreamableServerTransport] with
// the given session ID and options.
// The session ID must be globally unique, that is, different from any other
// session ID anywhere, past and future. (We recommend using a crypto random number
// generator to produce one, as with [crypto/rand.Text].)
//
// A StreamableServerTransport implements the server-side of the streamable
// transport.
func NewStreamableServerTransport(sessionID string, opts *StreamableServerTransportOptions) *StreamableServerTransport {
	if opts == nil {
		opts = &StreamableServerTransportOptions{}
	}
	t := &StreamableServerTransport{
		id:             sessionID,
		incoming:       make(chan jsonrpc.Message, 10),
		done:           make(chan struct{}),
		outgoing:       make(map[StreamID][][]byte),
		signals:        make(map[StreamID]chan struct{}),
		requestStreams: make(map[jsonrpc.ID]StreamID),
		streamRequests: make(map[StreamID]map[jsonrpc.ID]struct{}),
	}
	if opts != nil {
		t.opts = *opts
	}
	if t.opts.EventStore == nil {
		t.opts.EventStore = NewMemoryEventStore(nil)
	}
	return t
}

func (t *StreamableServerTransport) SessionID() string {
	return t.id
}

// A StreamableServerTransport implements the [Transport] interface for a
// single session.
type StreamableServerTransport struct {
	nextStreamID atomic.Int64 // incrementing next stream ID

	id       string
	opts     StreamableServerTransportOptions
	incoming chan jsonrpc.Message // messages from the client to the server

	mu sync.Mutex
	// Sessions are closed exactly once.
	isDone bool
	done   chan struct{}

	// Sessions can have multiple logical connections, corresponding to HTTP
	// requests. Additionally, logical sessions may be resumed by subsequent HTTP
	// requests, when the session is terminated unexpectedly.
	//
	// Therefore, we use a logical connection ID to key the connection state, and
	// perform the accounting described below when incoming HTTP requests are
	// handled.
	//
	// The accounting is complicated. It is tempting to merge some of the maps
	// below, but they each have different lifecycles, as indicated by Lifecycle:
	// comments.
	//
	// TODO(rfindley): simplify.

	// outgoing is the collection of outgoing messages, keyed by the logical
	// stream ID where they should be delivered.
	//
	// streamID 0 is used for messages that don't correlate with an incoming
	// request.
	//
	// Lifecycle: persists for the duration of the session.
	outgoing map[StreamID][][]byte

	// signals maps a logical stream ID to a 1-buffered channel, owned by an
	// incoming HTTP request, that signals that there are messages available to
	// write into the HTTP response. Signals guarantees that at most one HTTP
	// response can receive messages for a logical stream. After claiming
	// the stream, incoming requests should read from outgoing, to ensure
	// that no new messages are missed.
	//
	// Lifecycle: signals persists for the duration of an HTTP POST or GET
	// request for the given streamID.
	signals map[StreamID]chan struct{}

	// requestStreams maps incoming requests to their logical stream ID.
	//
	// Lifecycle: requestStreams persists for the duration of the session.
	//
	// TODO(rfindley): clean up once requests are handled.
	requestStreams map[jsonrpc.ID]StreamID

	// streamRequests tracks the set of unanswered incoming RPCs for each logical
	// stream.
	//
	// When the server has responded to each request, the stream should be
	// closed.
	//
	// Lifecycle: streamRequests values persist as until the requests have been
	// replied to by the server. Notably, NOT until they are sent to an HTTP
	// response, as delivery is not guaranteed.
	streamRequests map[StreamID]map[jsonrpc.ID]struct{}
}

type StreamID int64

// a streamableMsg is an SSE event with an index into its logical stream.
type streamableMsg struct {
	idx   int
	event Event
}

// Connect implements the [Transport] interface.
//
// TODO(rfindley): Connect should return a new object.
func (s *StreamableServerTransport) Connect(context.Context) (Connection, error) {
	return s, nil
}

// We track the incoming request ID inside the handler context using
// idContextValue, so that notifications and server->client calls that occur in
// the course of handling incoming requests are correlated with the incoming
// request that caused them, and can be dispatched as server-sent events to the
// correct HTTP request.
//
// Currently, this is implemented in [ServerSession.handle]. This is not ideal,
// because it means that a user of the MCP package couldn't implement the
// streamable transport, as they'd lack this privileged access.
//
// If we ever wanted to expose this mechanism, we have a few options:
//  1. Make ServerSession an interface, and provide an implementation of
//     ServerSession to handlers that closes over the incoming request ID.
//  2. Expose a 'HandlerTransport' interface that allows transports to provide
//     a handler middleware, so that we don't hard-code this behavior in
//     ServerSession.handle.
//  3. Add a `func ForRequest(context.Context) jsonrpc.ID` accessor that lets
//     any transport access the incoming request ID.
//
// For now, by giving only the StreamableServerTransport access to the request
// ID, we avoid having to make this API decision.
type idContextKey struct{}

// ServeHTTP handles a single HTTP request for the session.
func (t *StreamableServerTransport) ServeHTTP(w http.ResponseWriter, req *http.Request) {
	switch req.Method {
	case http.MethodGet:
		t.serveGET(w, req)
	case http.MethodPost:
		t.servePOST(w, req)
	default:
		// Should not be reached, as this is checked in StreamableHTTPHandler.ServeHTTP.
		w.Header().Set("Allow", "GET, POST")
		http.Error(w, "unsupported method", http.StatusMethodNotAllowed)
	}
}

func (t *StreamableServerTransport) serveGET(w http.ResponseWriter, req *http.Request) {
	// connID 0 corresponds to the default GET request.
	id := StreamID(0)
	// By default, we haven't seen a last index. Since indices start at 0, we represent
	// that by -1. This is incremented just before each event is written, in streamResponse
	// around L407.
	lastIdx := -1
	if len(req.Header.Values("Last-Event-ID")) > 0 {
		eid := req.Header.Get("Last-Event-ID")
		var ok bool
		id, lastIdx, ok = parseEventID(eid)
		if !ok {
			http.Error(w, fmt.Sprintf("malformed Last-Event-ID %q", eid), http.StatusBadRequest)
			return
		}
	}

	t.mu.Lock()
	if _, ok := t.signals[id]; ok {
		http.Error(w, "stream ID conflicts with ongoing stream", http.StatusBadRequest)
		t.mu.Unlock()
		return
	}
	signal := make(chan struct{}, 1)
	t.signals[id] = signal
	t.mu.Unlock()

	t.streamResponse(w, req, id, lastIdx, signal)
}

func (t *StreamableServerTransport) servePOST(w http.ResponseWriter, req *http.Request) {
	if len(req.Header.Values("Last-Event-ID")) > 0 {
		http.Error(w, "can't send Last-Event-ID for POST request", http.StatusBadRequest)
		return
	}

	// Read incoming messages.
	body, err := io.ReadAll(req.Body)
	if err != nil {
		http.Error(w, "failed to read body", http.StatusBadRequest)
		return
	}
	if len(body) == 0 {
		http.Error(w, "POST requires a non-empty body", http.StatusBadRequest)
		return
	}
	incoming, _, err := readBatch(body)
	if err != nil {
		http.Error(w, fmt.Sprintf("malformed payload: %v", err), http.StatusBadRequest)
		return
	}
	requests := make(map[jsonrpc.ID]struct{})
	for _, msg := range incoming {
		if req, ok := msg.(*jsonrpc.Request); ok && req.ID.IsValid() {
			requests[req.ID] = struct{}{}
		}
	}

	// Update accounting for this request.
	id := StreamID(t.nextStreamID.Add(1))
	signal := make(chan struct{}, 1)
	t.mu.Lock()
	if len(requests) > 0 {
		t.streamRequests[id] = make(map[jsonrpc.ID]struct{})
	}
	for reqID := range requests {
		t.requestStreams[reqID] = id
		t.streamRequests[id][reqID] = struct{}{}
	}
	t.signals[id] = signal
	t.mu.Unlock()

	// Publish incoming messages.
	for _, msg := range incoming {
		t.incoming <- msg
	}

	// TODO(rfindley): consider optimizing for a single incoming request, by
	// responding with application/json when there is only a single message in
	// the response.
	t.streamResponse(w, req, id, -1, signal)
}

// lastIndex is the index of the last seen event if resuming, else -1.
func (t *StreamableServerTransport) streamResponse(w http.ResponseWriter, req *http.Request, id StreamID, lastIndex int, signal chan struct{}) {
	defer func() {
		t.mu.Lock()
		delete(t.signals, id)
		t.mu.Unlock()
	}()

	writes := 0

	// write one event containing data.
	write := func(data []byte) bool {
		lastIndex++
		e := Event{
			Name: "message",
			ID:   formatEventID(id, lastIndex),
			Data: data,
		}
		if _, err := writeEvent(w, e); err != nil {
			// Connection closed or broken.
			return false
		}
		writes++
		return true
	}

	if t.id != "" {
		w.Header().Set(sessionIDHeader, t.id)
	}
	w.Header().Set("Content-Type", "text/event-stream") // Accept checked in [StreamableHTTPHandler]
	w.Header().Set("Cache-Control", "no-cache, no-transform")
	w.Header().Set("Connection", "keep-alive")

	if lastIndex >= 0 {
		// Resume.
		for data, err := range t.opts.EventStore.After(req.Context(), t.SessionID(), id, lastIndex) {
			if err != nil {
				// TODO: reevaluate these status codes.
				// Maybe distinguish between storage errors, which are 500s, and missing
				// session or stream ID--can these arise from bad input?
				status := http.StatusInternalServerError
				if errors.Is(err, ErrEventsPurged) {
					status = http.StatusInsufficientStorage
				}
				http.Error(w, err.Error(), status)
				return
			}
			// The iterator yields events beginning just after lastIndex, or it would have
			// yielded an error.
			if !write(data) {
				return
			}
		}
	}

stream:
	// Repeatedly collect pending outgoing events and send them.
	for {
		t.mu.Lock()
		outgoing := t.outgoing[id]
		t.outgoing[id] = nil
		t.mu.Unlock()

		for _, data := range outgoing {
			if err := t.opts.EventStore.Append(req.Context(), t.id, id, data); err != nil {
				http.Error(w, err.Error(), http.StatusInternalServerError)
				return
			}
			if !write(data) {
				return
			}
		}

		t.mu.Lock()
		nOutstanding := len(t.streamRequests[id])
		t.mu.Unlock()
		// If all requests have been handled and replied to, we should terminate this connection.
		// "After the JSON-RPC response has been sent, the server SHOULD close the SSE stream."
		// §6.4, https://modelcontextprotocol.io/specification/2025-06-18/basic/transports#sending-messages-to-the-server
		// TODO(jba): why not terminate regardless of http method?
		if req.Method == http.MethodPost && nOutstanding == 0 {
			if writes == 0 {
				// Spec: If the server accepts the input, the server MUST return HTTP
				// status code 202 Accepted with no body.
				w.WriteHeader(http.StatusAccepted)
			}
			return
		}

		select {
		case <-signal: // there are new outgoing messages
			// return to top of loop
		case <-t.done: // session is closed
			if writes == 0 {
				http.Error(w, "session terminated", http.StatusGone)
			}
			break stream
		case <-req.Context().Done():
			if writes == 0 {
				w.WriteHeader(http.StatusNoContent)
			}
			break stream
		}
	}
}

// Event IDs: encode both the logical connection ID and the index, as
// <streamID>_<idx>, to be consistent with the typescript implementation.

// formatEventID returns the event ID to use for the logical connection ID
// streamID and message index idx.
//
// See also [parseEventID].
func formatEventID(sid StreamID, idx int) string {
	return fmt.Sprintf("%d_%d", sid, idx)
}

// parseEventID parses a Last-Event-ID value into a logical stream id and
// index.
//
// See also [formatEventID].
func parseEventID(eventID string) (sid StreamID, idx int, ok bool) {
	parts := strings.Split(eventID, "_")
	if len(parts) != 2 {
		return 0, 0, false
	}
	stream, err := strconv.ParseInt(parts[0], 10, 64)
	if err != nil || stream < 0 {
		return 0, 0, false
	}
	idx, err = strconv.Atoi(parts[1])
	if err != nil || idx < 0 {
		return 0, 0, false
	}
	return StreamID(stream), idx, true
}

// Read implements the [Connection] interface.
func (t *StreamableServerTransport) Read(ctx context.Context) (jsonrpc.Message, error) {
	select {
	case <-ctx.Done():
		return nil, ctx.Err()
	case msg, ok := <-t.incoming:
		if !ok {
			return nil, io.EOF
		}
		return msg, nil
	case <-t.done:
		return nil, io.EOF
	}
}

// Write implements the [Connection] interface.
func (t *StreamableServerTransport) Write(ctx context.Context, msg jsonrpc.Message) error {
	// Find the incoming request that this write relates to, if any.
	var forRequest, replyTo jsonrpc.ID
	if resp, ok := msg.(*jsonrpc.Response); ok {
		// If the message is a response, it relates to its request (of course).
		forRequest = resp.ID
		replyTo = resp.ID
	} else {
		// Otherwise, we check to see if it request was made in the context of an
		// ongoing request. This may not be the case if the request way made with
		// an unrelated context.
		if v := ctx.Value(idContextKey{}); v != nil {
			forRequest = v.(jsonrpc.ID)
		}
	}

	// Find the logical connection corresponding to this request.
	//
	// For messages sent outside of a request context, this is the default
	// connection 0.
	var forConn StreamID
	if forRequest.IsValid() {
		t.mu.Lock()
		forConn = t.requestStreams[forRequest]
		t.mu.Unlock()
	}

	data, err := jsonrpc2.EncodeMessage(msg)
	if err != nil {
		return err
	}

	t.mu.Lock()
	defer t.mu.Unlock()
	if t.isDone {
		return fmt.Errorf("session is closed") // TODO: should this be EOF?
	}

	if _, ok := t.streamRequests[forConn]; !ok && forConn != 0 {
		// No outstanding requests for this connection, which means it is logically
		// done. This is a sequencing violation from the server, so we should report
		// a side-channel error here. Put the message on the general queue to avoid
		// dropping messages.
		forConn = 0
	}

	t.outgoing[forConn] = append(t.outgoing[forConn], data)
	if replyTo.IsValid() {
		// Once we've put the reply on the queue, it's no longer outstanding.
		delete(t.streamRequests[forConn], replyTo)
		if len(t.streamRequests[forConn]) == 0 {
			delete(t.streamRequests, forConn)
		}
	}

	// Signal work.
	if c, ok := t.signals[forConn]; ok {
		select {
		case c <- struct{}{}:
		default:
		}
	}
	return nil
}

// Close implements the [Connection] interface.
func (t *StreamableServerTransport) Close() error {
	t.mu.Lock()
	defer t.mu.Unlock()
	if !t.isDone {
		t.isDone = true
		close(t.done)
		return t.opts.EventStore.SessionClosed(context.TODO(), t.id)
	}
	return nil
}

// A StreamableClientTransport is a [Transport] that can communicate with an MCP
// endpoint serving the streamable HTTP transport defined by the 2025-03-26
// version of the spec.
//
// TODO(rfindley): support retries and resumption tokens.
type StreamableClientTransport struct {
	url  string
	opts StreamableClientTransportOptions
}

// StreamableReconnectOptions defines parameters for client reconnect attempts.
type StreamableReconnectOptions struct {
	// MaxRetries is the maximum number of times to attempt a reconnect before giving up.
	// A value of 0 or less means never retry.
	MaxRetries int

	// growFactor is the multiplicative factor by which the delay increases after each attempt.
	// A value of 1.0 results in a constant delay, while a value of 2.0 would double it each time.
	// It must be 1.0 or greater if MaxRetries is greater than 0.
	growFactor float64

	// initialDelay is the base delay for the first reconnect attempt.
	initialDelay time.Duration

	// maxDelay caps the backoff delay, preventing it from growing indefinitely.
	maxDelay time.Duration
}

// DefaultReconnectOptions provides sensible defaults for reconnect logic.
var DefaultReconnectOptions = &StreamableReconnectOptions{
	MaxRetries:   5,
	growFactor:   1.5,
	initialDelay: 1 * time.Second,
	maxDelay:     30 * time.Second,
}

// StreamableClientTransportOptions provides options for the
// [NewStreamableClientTransport] constructor.
type StreamableClientTransportOptions struct {
	// HTTPClient is the client to use for making HTTP requests. If nil,
	// http.DefaultClient is used.
	HTTPClient       *http.Client
	ReconnectOptions *StreamableReconnectOptions
}

// NewStreamableClientTransport returns a new client transport that connects to
// the streamable HTTP server at the provided URL.
func NewStreamableClientTransport(url string, opts *StreamableClientTransportOptions) *StreamableClientTransport {
	t := &StreamableClientTransport{url: url}
	if opts != nil {
		t.opts = *opts
	}
	return t
}

// Connect implements the [Transport] interface.
//
// The resulting [Connection] writes messages via POST requests to the
// transport URL with the Mcp-Session-Id header set, and reads messages from
// hanging requests.
//
// When closed, the connection issues a DELETE request to terminate the logical
// session.
func (t *StreamableClientTransport) Connect(ctx context.Context) (Connection, error) {
	client := t.opts.HTTPClient
	if client == nil {
		client = http.DefaultClient
	}
	reconnOpts := t.opts.ReconnectOptions
	if reconnOpts == nil {
		reconnOpts = DefaultReconnectOptions
	}
	// Create a new cancellable context that will manage the connection's lifecycle.
	// This is crucial for cleanly shutting down the background SSE listener by
	// cancelling its blocking network operations, which prevents hangs on exit.
	connCtx, cancel := context.WithCancel(context.Background())
	conn := &streamableClientConn{
		url:              t.url,
		client:           client,
		incoming:         make(chan []byte, 100),
		done:             make(chan struct{}),
		ReconnectOptions: reconnOpts,
		ctx:              connCtx,
		cancel:           cancel,
	}
	return conn, nil
}

type streamableClientConn struct {
	url              string
	client           *http.Client
	incoming         chan []byte
	done             chan struct{}
	ReconnectOptions *StreamableReconnectOptions

	closeOnce sync.Once
	closeErr  error
	ctx       context.Context
	cancel    context.CancelFunc

	mu              sync.Mutex
	protocolVersion string
	_sessionID      string
	err             error
}

func (c *streamableClientConn) setProtocolVersion(s string) {
	c.mu.Lock()
	defer c.mu.Unlock()
	c.protocolVersion = s
}

func (c *streamableClientConn) SessionID() string {
	c.mu.Lock()
	defer c.mu.Unlock()
	return c._sessionID
}

// Read implements the [Connection] interface.
func (s *streamableClientConn) Read(ctx context.Context) (jsonrpc.Message, error) {
	s.mu.Lock()
	err := s.err
	s.mu.Unlock()
	if err != nil {
		return nil, err
	}
	select {
	case <-ctx.Done():
		return nil, ctx.Err()
	case <-s.done:
		return nil, io.EOF
	case data := <-s.incoming:
		return jsonrpc2.DecodeMessage(data)
	}
}

// Write implements the [Connection] interface.
func (s *streamableClientConn) Write(ctx context.Context, msg jsonrpc.Message) error {
	s.mu.Lock()
	if s.err != nil {
		s.mu.Unlock()
		return s.err
	}

	sessionID := s._sessionID
	if sessionID == "" {
		// Hold lock for the first request.
		defer s.mu.Unlock()
	} else {
		s.mu.Unlock()
	}

	gotSessionID, err := s.postMessage(ctx, sessionID, msg)
	if err != nil {
		if sessionID != "" {
			// unlocked; lock to set err
			s.mu.Lock()
			defer s.mu.Unlock()
		}
		if s.err != nil {
			s.err = err
		}
		return err
	}

	if sessionID == "" {
		// locked
		s._sessionID = gotSessionID
	}

	return nil
}

func (s *streamableClientConn) postMessage(ctx context.Context, sessionID string, msg jsonrpc.Message) (string, error) {
	data, err := jsonrpc2.EncodeMessage(msg)
	if err != nil {
		return "", err
	}

	req, err := http.NewRequestWithContext(ctx, http.MethodPost, s.url, bytes.NewReader(data))
	if err != nil {
		return "", err
	}
	if s.protocolVersion != "" {
		req.Header.Set(protocolVersionHeader, s.protocolVersion)
	}
	if sessionID != "" {
		req.Header.Set(sessionIDHeader, sessionID)
	}
	req.Header.Set("Content-Type", "application/json")
	req.Header.Set("Accept", "application/json, text/event-stream")

	resp, err := s.client.Do(req)
	if err != nil {
		return "", err
	}

	if resp.StatusCode < 200 || resp.StatusCode >= 300 {
		// TODO: do a best effort read of the body here, and format it in the error.
		resp.Body.Close()
		return "", fmt.Errorf("broken session: %v", resp.Status)
	}

	sessionID = resp.Header.Get(sessionIDHeader)
	switch ct := resp.Header.Get("Content-Type"); ct {
	case "text/event-stream":
		// Section 2.1: The SSE stream is initiated after a POST.
		go s.handleSSE(resp)
	case "application/json":
		// TODO: read the body and send to s.incoming (in a select that also receives from s.done).
		resp.Body.Close()
		return "", fmt.Errorf("streamable HTTP client does not yet support raw JSON responses")
	default:
		resp.Body.Close()
		return "", fmt.Errorf("unsupported content type %q", ct)
	}
	return sessionID, nil
}

// handleSSE manages the entire lifecycle of an SSE connection. It processes
// an incoming Server-Sent Events stream and automatically handles reconnection
// logic if the stream breaks.
func (s *streamableClientConn) handleSSE(initialResp *http.Response) {
	resp := initialResp
	var lastEventID string

	for {
		eventID, clientClosed := s.processStream(resp)
		lastEventID = eventID

		// If the connection was closed by the client, we're done.
		if clientClosed {
			return
		}

		// The stream was interrupted or ended by the server. Attempt to reconnect.
		newResp, err := s.reconnect(lastEventID)
		if err != nil {
			// All reconnection attempts failed. Set the final error, close the
			// connection, and exit the goroutine.
			s.mu.Lock()
			s.err = err
			s.mu.Unlock()
			s.Close()
			return
		}

		// Reconnection was successful. Continue the loop with the new response.
		resp = newResp
	}
}

// processStream reads from a single response body, sending events to the
// incoming channel. It returns the ID of the last processed event, any error
// that occurred, and a flag indicating if the connection was closed by the client.
func (s *streamableClientConn) processStream(resp *http.Response) (lastEventID string, clientClosed bool) {
	defer resp.Body.Close()

	for evt, err := range scanEvents(resp.Body) {
		if err != nil {
			return lastEventID, false
		}

		if evt.ID != "" {
			lastEventID = evt.ID
		}

		select {
		case s.incoming <- evt.Data:
		case <-s.done:
			// The connection was closed by the client; exit gracefully.
			return lastEventID, true
		}
	}

	// The loop finished without an error, indicating the server closed the stream.
	// We'll attempt to reconnect, so this is not a client-side close.
	return lastEventID, false
}

// reconnect handles the logic of retrying a connection with an exponential
// backoff strategy. It returns a new, valid HTTP response if successful, or
// an error if all retries are exhausted.
func (s *streamableClientConn) reconnect(lastEventID string) (*http.Response, error) {
	var finalErr error

	for attempt := 0; attempt < s.ReconnectOptions.MaxRetries; attempt++ {
		select {
		case <-s.done:
			return nil, fmt.Errorf("connection closed by client during reconnect")
		case <-time.After(calculateReconnectDelay(s.ReconnectOptions, attempt)):
			resp, err := s.establishSSE(lastEventID)
			if err != nil {
				finalErr = err // Store the error and try again.
				continue
			}

			if !isResumable(resp) {
				// The server indicated we should not continue.
				resp.Body.Close()
				return nil, fmt.Errorf("reconnection failed with unresumable status: %s", resp.Status)
			}

			return resp, nil
		}
	}
	// If the loop completes, all retries have failed.
	if finalErr != nil {
		return nil, fmt.Errorf("connection failed after %d attempts: %w", s.ReconnectOptions.MaxRetries, finalErr)
	}
	return nil, fmt.Errorf("connection failed after %d attempts", s.ReconnectOptions.MaxRetries)
}

// isResumable checks if an HTTP response indicates a valid SSE stream that can be processed.
func isResumable(resp *http.Response) bool {
	// Per the spec, a 405 response means the server doesn't support SSE streams at this endpoint.
	if resp.StatusCode == http.StatusMethodNotAllowed {
		return false
	}

	return strings.Contains(resp.Header.Get("Content-Type"), "text/event-stream")
}

// Close implements the [Connection] interface.
func (s *streamableClientConn) Close() error {
	s.closeOnce.Do(func() {
		// Cancel any hanging network requests.
		s.cancel()
		close(s.done)

		req, err := http.NewRequest(http.MethodDelete, s.url, nil)
		if err != nil {
			s.closeErr = err
		} else {
			// TODO(jba): confirm that we don't need a lock here, or add locking.
			if s.protocolVersion != "" {
				req.Header.Set(protocolVersionHeader, s.protocolVersion)
			}
			req.Header.Set(sessionIDHeader, s._sessionID)
			if _, err := s.client.Do(req); err != nil {
				s.closeErr = err
			}
		}
	})
	return s.closeErr
}

// establishSSE establishes the persistent SSE listening stream.
// It is used for reconnect attempts using the Last-Event-ID header to
// resume a broken stream where it left off.
func (s *streamableClientConn) establishSSE(lastEventID string) (*http.Response, error) {
	req, err := http.NewRequestWithContext(s.ctx, http.MethodGet, s.url, nil)
	if err != nil {
		return nil, err
	}
	s.mu.Lock()
	if s._sessionID != "" {
		req.Header.Set("Mcp-Session-Id", s._sessionID)
	}
	s.mu.Unlock()
	if lastEventID != "" {
		req.Header.Set("Last-Event-ID", lastEventID)
	}
	req.Header.Set("Accept", "text/event-stream")

	return s.client.Do(req)
}

// calculateReconnectDelay calculates a delay using exponential backoff with full jitter.
func calculateReconnectDelay(opts *StreamableReconnectOptions, attempt int) time.Duration {
	// Calculate the exponential backoff using the grow factor.
	backoffDuration := time.Duration(float64(opts.initialDelay) * math.Pow(opts.growFactor, float64(attempt)))
	// Cap the backoffDuration at maxDelay.
	backoffDuration = min(backoffDuration, opts.maxDelay)

	// Use a full jitter using backoffDuration
	jitter := rand.N(backoffDuration)

	return backoffDuration + jitter
}<|MERGE_RESOLUTION|>--- conflicted
+++ resolved
@@ -146,17 +146,12 @@
 	}
 
 	if session == nil {
-<<<<<<< HEAD
 		var sessionID = ""
 		if !stateless {
 			sessionID = randText()
 		}
 
-		s := NewStreamableServerTransport(sessionID)
-=======
-		s := NewStreamableServerTransport(randText(), nil)
-		server := h.getServer(req)
->>>>>>> 8dd9a819
+		s := NewStreamableServerTransport(sessionID, nil)
 		// Pass req.Context() here, to allow middleware to add context values.
 		// The context is detached in the jsonrpc2 library when handling the
 		// long-running stream.
