--- conflicted
+++ resolved
@@ -93,7 +93,7 @@
 	return newIOConn(rwc{os.Stdin, os.Stdout}), nil
 }
 
-<<<<<<< HEAD
+
 // NewStdioTransport constructs a transport that communicates over
 // stdin/stdout.
 //
@@ -103,6 +103,7 @@
 func NewStdioTransport() *StdioTransport {
 	return &StdioTransport{}
 }
+
 
 // An IOTransport is a [Transport] that communicates over separate
 // io.ReadCloser and io.WriteCloser using newline-delimited JSON.
@@ -116,8 +117,7 @@
 	return newIOConn(rwc{t.Reader, t.Writer}), nil
 }
 
-=======
->>>>>>> eddef064
+
 // An InMemoryTransport is a [Transport] that communicates over an in-memory
 // network connection, using newline-delimited JSON.
 type InMemoryTransport struct {
