--- conflicted
+++ resolved
@@ -627,16 +627,12 @@
 	if err != nil {
 		t.Fatal(err)
 	}
-<<<<<<< HEAD
 	t.Cleanup(func() { _ = cs.Close() })
 
-	return cs, ss
-=======
 	return cs, ss, func() {
 		cs.Close()
 		ss.Wait()
 	}
->>>>>>> 28753c9f
 }
 
 func TestServerClosing(t *testing.T) {
@@ -749,15 +745,7 @@
 		t.Fatal(err)
 	}
 	// Wait for the server to exit after the client closes its connection.
-<<<<<<< HEAD
 	t.Cleanup(func() { _ = ss.Close() })
-=======
-	defer func() {
-		if err := ss.Wait(); err != nil {
-			t.Errorf("server failed: %v", err)
-		}
-	}()
->>>>>>> 28753c9f
 
 	var sbuf, cbuf bytes.Buffer
 	sbuf.WriteByte('\n')
@@ -776,11 +764,7 @@
 	if err != nil {
 		t.Fatal(err)
 	}
-<<<<<<< HEAD
 	t.Cleanup(func() { _ = cs.Close() })
-=======
-	defer cs.Close()
->>>>>>> 28753c9f
 
 	if _, err := cs.ListTools(ctx, nil); err != nil {
 		t.Fatal(err)
