// Copyright 2025 The Go MCP SDK Authors. All rights reserved.
// Use of this source code is governed by an MIT-style
// license that can be found in the LICENSE file.

package mcp

import (
	"bytes"
	"context"
	"encoding/json"
	"errors"
	"fmt"
	"io"
	"maps"
	"net"
	"net/http"
	"net/http/cookiejar"
	"net/http/httptest"
	"net/http/httputil"
	"net/url"
	"os"
	"runtime"
	"sort"
	"strings"
	"sync"
	"sync/atomic"
	"testing"
	"time"

	"github.com/google/go-cmp/cmp"
	"github.com/google/go-cmp/cmp/cmpopts"
	"github.com/google/jsonschema-go/jsonschema"
	"github.com/modelcontextprotocol/go-sdk/auth"
	"github.com/modelcontextprotocol/go-sdk/internal/jsonrpc2"
	"github.com/modelcontextprotocol/go-sdk/jsonrpc"
)

func TestStreamableTransports(t *testing.T) {
	// This test checks that the streamable server and client transports can
	// communicate.

	ctx := context.Background()

	for _, useJSON := range []bool{false, true} {
		t.Run(fmt.Sprintf("JSONResponse=%v", useJSON), func(t *testing.T) {
			// Create a server with some simple tools.
			server := NewServer(testImpl, nil)
			AddTool(server, &Tool{Name: "greet", Description: "say hi"}, sayHi)
			// The "hang" tool checks that context cancellation is propagated.
			// It hangs until the context is cancelled.
			var (
				start     = make(chan struct{})
				cancelled = make(chan struct{}, 1) // don't block the request
			)
			hang := func(ctx context.Context, req *CallToolRequest, args any) (*CallToolResult, any, error) {
				start <- struct{}{}
				select {
				case <-ctx.Done():
					cancelled <- struct{}{}
				case <-time.After(5 * time.Second):
					return nil, nil, nil
				}
				return nil, nil, nil
			}
			AddTool(server, &Tool{Name: "hang"}, hang)
			AddTool(server, &Tool{Name: "sample"}, func(ctx context.Context, req *CallToolRequest, args any) (*CallToolResult, any, error) {
				// Test that we can make sampling requests during tool handling.
				//
				// Try this on both the request context and a background context, so
				// that messages may be delivered on either the POST or GET connection.
				for _, ctx := range map[string]context.Context{
					"request context":    ctx,
					"background context": context.Background(),
				} {
					res, err := req.Session.CreateMessage(ctx, &CreateMessageParams{})
					if err != nil {
						return nil, nil, err
					}
					if g, w := res.Model, "aModel"; g != w {
						return nil, nil, fmt.Errorf("got %q, want %q", g, w)
					}
				}
				return &CallToolResult{}, nil, nil
			})

			// Start an httptest.Server with the StreamableHTTPHandler, wrapped in a
			// cookie-checking middleware.
			handler := NewStreamableHTTPHandler(func(req *http.Request) *Server { return server }, &StreamableHTTPOptions{
				JSONResponse: useJSON,
			})

			var (
				headerMu   sync.Mutex
				lastHeader http.Header
			)
			httpServer := httptest.NewServer(mustNotPanic(t, http.HandlerFunc(func(w http.ResponseWriter, r *http.Request) {
				headerMu.Lock()
				lastHeader = r.Header
				headerMu.Unlock()
				cookie, err := r.Cookie("test-cookie")
				if err != nil {
					t.Errorf("missing cookie: %v", err)
				} else if cookie.Value != "test-value" {
					t.Errorf("got cookie %q, want %q", cookie.Value, "test-value")
				}
				handler.ServeHTTP(w, r)
			})))
			defer httpServer.Close()

			// Create a client and connect it to the server using our StreamableClientTransport.
			// Check that all requests honor a custom client.
			jar, err := cookiejar.New(nil)
			if err != nil {
				t.Fatal(err)
			}
			u, err := url.Parse(httpServer.URL)
			if err != nil {
				t.Fatal(err)
			}
			jar.SetCookies(u, []*http.Cookie{{Name: "test-cookie", Value: "test-value"}})
			httpClient := &http.Client{Jar: jar}
			transport := &StreamableClientTransport{
				Endpoint:   httpServer.URL,
				HTTPClient: httpClient,
			}
			client := NewClient(testImpl, &ClientOptions{
				CreateMessageHandler: func(context.Context, *CreateMessageRequest) (*CreateMessageResult, error) {
					return &CreateMessageResult{Model: "aModel", Content: &TextContent{}}, nil
				},
			})
			session, err := client.Connect(ctx, transport, nil)
			if err != nil {
				t.Fatalf("client.Connect() failed: %v", err)
			}
			defer session.Close()
			sid := session.ID()
			if sid == "" {
				t.Fatalf("empty session ID")
			}
			if g, w := session.mcpConn.(*streamableClientConn).initializedResult.ProtocolVersion, latestProtocolVersion; g != w {
				t.Fatalf("got protocol version %q, want %q", g, w)
			}

			// Verify the behavior of various tools.

			// The "greet" tool should just work.
			params := &CallToolParams{
				Name:      "greet",
				Arguments: map[string]any{"Name": "foo"},
			}
			got, err := session.CallTool(ctx, params)
			if err != nil {
				t.Fatalf("CallTool() failed: %v", err)
			}
			if g := session.ID(); g != sid {
				t.Errorf("session ID: got %q, want %q", g, sid)
			}
			if g, w := lastHeader.Get(protocolVersionHeader), latestProtocolVersion; g != w {
				t.Errorf("got protocol version header %q, want %q", g, w)
			}
			want := &CallToolResult{
				Content: []Content{&TextContent{Text: "hi foo"}},
			}
			if diff := cmp.Diff(want, got, ctrCmpOpts...); diff != "" {
				t.Errorf("CallTool() returned unexpected content (-want +got):\n%s", diff)
			}

			// The "hang" tool should be cancellable.
			ctx2, cancel := context.WithCancel(context.Background())
			go session.CallTool(ctx2, &CallToolParams{Name: "hang"})
			<-start
			cancel()
			select {
			case <-cancelled:
			case <-time.After(5 * time.Second):
				t.Fatal("timeout waiting for cancellation")
			}

			// The "sampling" tool should be able to issue sampling requests during
			// tool operation.
			result, err := session.CallTool(ctx, &CallToolParams{
				Name:      "sample",
				Arguments: map[string]any{},
			})
			if err != nil {
				t.Fatal(err)
			}
			if result.IsError {
				t.Fatalf("tool failed: %s", result.Content[0].(*TextContent).Text)
			}
		})
	}
}

func TestStreamableServerShutdown(t *testing.T) {
	ctx := context.Background()

	// This test checks that closing the streamable HTTP server actually results
	// in client session termination, provided one of following holds:
	//  1. The server is stateful, and therefore the hanging GET fails the connection.
	//  2. The server is stateless, and the client uses a KeepAlive.
	tests := []struct {
		name                 string
		stateless, keepalive bool
	}{
		{"stateful", false, false},
		{"stateless with keepalive", true, true},
	}

	for _, test := range tests {
		t.Run(test.name, func(t *testing.T) {
			server := NewServer(testImpl, nil)
			// Add a tool, just so we can check things are working.
			AddTool(server, &Tool{Name: "greet"}, sayHi)

			handler := NewStreamableHTTPHandler(
				func(req *http.Request) *Server { return server },
				&StreamableHTTPOptions{Stateless: test.stateless})

			// When we shut down the server, we need to explicitly close ongoing
			// connections. Otherwise, the hanging GET may never terminate.
			httpServer := httptest.NewUnstartedServer(handler)
			httpServer.Config.RegisterOnShutdown(func() {
				for session := range server.Sessions() {
					session.Close()
				}
			})
			httpServer.Start()
			defer httpServer.Close()

			// Connect and run a tool.
			var opts ClientOptions
			if test.keepalive {
				opts.KeepAlive = 50 * time.Millisecond
			}
			client := NewClient(testImpl, &opts)
			clientSession, err := client.Connect(ctx, &StreamableClientTransport{
				Endpoint:   httpServer.URL,
				MaxRetries: -1, // avoid slow tests during exponential retries
			}, nil)
			if err != nil {
				t.Fatal(err)
			}
			defer clientSession.Close()

			params := &CallToolParams{
				Name:      "greet",
				Arguments: map[string]any{"Name": "foo"},
			}
			// Verify that we can call a tool.
			if _, err := clientSession.CallTool(ctx, params); err != nil {
				t.Fatalf("CallTool() failed: %v", err)
			}

			// Shut down the server. Sessions should terminate.
			go func() {
				if err := httpServer.Config.Shutdown(ctx); err != nil && !errors.Is(err, http.ErrServerClosed) {
					t.Errorf("closing http server: %v", err)
				}
			}()

			// Wait may return an error (after all, the connection failed), but it
			// should not hang.
			t.Log("Client waiting")
			_ = clientSession.Wait()
		})
	}
}

// TestClientReplay verifies that the client can recover from a mid-stream
// network failure and receive replayed messages (if replay is configured). It
// uses a proxy that is killed and restarted to simulate a recoverable network
// outage.
//
// TODO: Until we have a way to clean up abandoned sessions, this test will leak goroutines (see #499)
func TestClientReplay(t *testing.T) {
	for _, test := range []clientReplayTest{
		{"default", 0, true},
		{"no retries", -1, false},
	} {
		t.Run(test.name, func(t *testing.T) {
			testClientReplay(t, test)
		})
	}
}

type clientReplayTest struct {
	name          string
	maxRetries    int
	wantRecovered bool
}

func testClientReplay(t *testing.T, test clientReplayTest) {
	notifications := make(chan string)
	// Configure the real MCP server.
	server := NewServer(testImpl, nil)

	// Use a channel to synchronize the server's message sending with the test's
	// proxy-killing action.
	serverReadyToKillProxy := make(chan struct{})
	serverClosed := make(chan struct{})
	AddTool(server, &Tool{Name: "multiMessageTool", InputSchema: &jsonschema.Schema{Type: "object"}},
		func(ctx context.Context, req *CallToolRequest, args map[string]any) (*CallToolResult, any, error) {
			// Send one message to the request context, and another to a background
			// context (which will end up on the hanging GET).

			bgCtx := context.Background()
			req.Session.NotifyProgress(ctx, &ProgressNotificationParams{Message: "msg1"})
			req.Session.NotifyProgress(bgCtx, &ProgressNotificationParams{Message: "msg2"})

			// Signal the test that it can now kill the proxy.
			close(serverReadyToKillProxy)
			<-serverClosed

			// These messages should be queued for replay by the server after
			// the client's connection drops.
			req.Session.NotifyProgress(ctx, &ProgressNotificationParams{Message: "msg3"})
			req.Session.NotifyProgress(bgCtx, &ProgressNotificationParams{Message: "msg4"})
			return new(CallToolResult), nil, nil
		})

<<<<<<< HEAD
	realServer := httptest.NewServer(NewStreamableHTTPHandler(func(*http.Request) *Server { return server }, nil))
	t.Cleanup(func() {
		t.Log("Closing real HTTP server")
		realServer.Close()
	})
=======
	realServer := httptest.NewServer(mustNotPanic(t, NewStreamableHTTPHandler(func(*http.Request) *Server { return server }, nil)))
	defer realServer.Close()
>>>>>>> 31e97ad6
	realServerURL, err := url.Parse(realServer.URL)
	if err != nil {
		t.Fatalf("Failed to parse real server URL: %v", err)
	}

	// Configure a proxy that sits between the client and the real server.
	proxyHandler := httputil.NewSingleHostReverseProxy(realServerURL)
	// note: don't use mustNotPanic here as the proxy WILL panic when killed.
	proxy := httptest.NewServer(proxyHandler)
	proxyAddr := proxy.Listener.Addr().String() // Get the address to restart it later.

	// Configure the client to connect to the proxy with default options.
	ctx, cancel := context.WithTimeout(context.Background(), 10*time.Second)
	defer cancel()
	client := NewClient(testImpl, &ClientOptions{
		ProgressNotificationHandler: func(ctx context.Context, req *ProgressNotificationClientRequest) {
			notifications <- req.Params.Message
		},
	})
	clientSession, err := client.Connect(ctx, &StreamableClientTransport{
		Endpoint:   proxy.URL,
		MaxRetries: test.maxRetries,
	}, nil)
	if err != nil {
		t.Fatalf("client.Connect() failed: %v", err)
	}
	t.Cleanup(func() {
		t.Log("Closing clientSession")
		clientSession.Close()
	})

	toolCallResult := make(chan error, 1)
	go func() {
		_, callErr := clientSession.CallTool(ctx, &CallToolParams{Name: "multiMessageTool"})
		toolCallResult <- callErr
	}()

	select {
	case <-serverReadyToKillProxy:
		t.Log("Server has sent the first two messages and is paused.")
	case <-ctx.Done():
		t.Fatalf("Context timed out before server was ready to kill proxy")
	}

	// We should always get the first two notifications.
	msgs := readNotifications(t, ctx, notifications, 2)
	sort.Strings(msgs) // notifications may arrive in either order
	want := []string{"msg1", "msg2"}
	if diff := cmp.Diff(want, msgs); diff != "" {
		t.Errorf("Recovered notifications mismatch (-want +got):\n%s", diff)
	}

	// Simulate a total network failure by closing the proxy.
	t.Log("--- Killing proxy to simulate network failure ---")
	proxy.CloseClientConnections()
	proxy.Close()
	close(serverClosed)

	// Simulate network recovery by restarting the proxy on the same address.
	t.Logf("--- Restarting proxy on %s ---", proxyAddr)
	listener, err := net.Listen("tcp", proxyAddr)
	if err != nil {
		t.Fatalf("Failed to listen on proxy address: %v", err)
	}

	restartedProxy := &http.Server{Handler: proxyHandler}
	go restartedProxy.Serve(listener)
	t.Cleanup(func() { restartedProxy.Close() })

	callErr := <-toolCallResult

	if test.wantRecovered {
		// If we've recovered, we should get all 4 notifications and the tool call
		// should have succeeded.
		msgs := readNotifications(t, ctx, notifications, 2)
		sort.Strings(msgs)
		want := []string{"msg3", "msg4"}
		if diff := cmp.Diff(want, msgs); diff != "" {
			t.Errorf("Recovered notifications mismatch (-want +got):\n%s", diff)
		}
		if callErr != nil {
			t.Errorf("CallTool failed unexpectedly: %v", err)
		}
	} else {
		// Otherwise, the call should fail.
		if callErr == nil {
			t.Errorf("CallTool succeeded unexpectedly")
		}
	}
}

func TestServerTransportCleanup(t *testing.T) {
	nClient := 3

	var mu sync.Mutex
	var id int = -1 // session id starting from "0", "1", "2"...
	chans := make(map[string]chan struct{}, nClient)

	server := NewServer(testImpl, &ServerOptions{
		KeepAlive: 10 * time.Millisecond,
		GetSessionID: func() string {
			mu.Lock()
			defer mu.Unlock()
			id++
			if id == nClient {
				t.Errorf("creating more than %v session", nClient)
			}
			chans[fmt.Sprint(id)] = make(chan struct{}, 1)
			return fmt.Sprint(id)
		},
	})

	handler := NewStreamableHTTPHandler(func(*http.Request) *Server { return server }, nil)
	handler.onTransportDeletion = func(sessionID string) {
		chans[sessionID] <- struct{}{}
	}

	httpServer := httptest.NewServer(mustNotPanic(t, handler))
	defer httpServer.Close()

	ctx, cancel := context.WithTimeout(context.Background(), 10*time.Second)
	defer cancel()

	// Spin up clients connect to the same server but refuse to ping request.
	for range nClient {
		client := NewClient(testImpl, nil)
		pingMiddleware := func(next MethodHandler) MethodHandler {
			return func(
				ctx context.Context,
				method string,
				req Request,
			) (Result, error) {
				if method == "ping" {
					return &emptyResult{}, errors.New("ping error")
				}
				return next(ctx, method, req)
			}
		}
		client.AddReceivingMiddleware(pingMiddleware)
		clientSession, err := client.Connect(ctx, &StreamableClientTransport{Endpoint: httpServer.URL}, nil)
		if err != nil {
			t.Fatalf("client.Connect() failed: %v", err)
		}
		t.Cleanup(func() { _ = clientSession.Close() })
	}

	for _, ch := range chans {
		select {
		case <-ctx.Done():
			t.Errorf("did not capture transport deletion event from all session in 10 seconds")
		case <-ch:
			t.Log("Received session transport deletion signal")
		}
	}

	handler.mu.Lock()
	if len(handler.transports) != 0 {
		t.Errorf("want empty transports map, find %v entries from handler's transports map", len(handler.transports))
	}
	handler.mu.Unlock()
}

// TestServerInitiatedSSE verifies that the persistent SSE connection remains
// open and can receive server-initiated events.
func TestServerInitiatedSSE(t *testing.T) {
	notifications := make(chan string)
	server := NewServer(testImpl, nil)

	httpServer := httptest.NewServer(mustNotPanic(t, NewStreamableHTTPHandler(func(*http.Request) *Server { return server }, nil)))
	defer httpServer.Close()

	ctx, cancel := context.WithTimeout(context.Background(), 10*time.Second)
	defer cancel()
	client := NewClient(testImpl, &ClientOptions{
		ToolListChangedHandler: func(context.Context, *ToolListChangedRequest) {
			notifications <- "toolListChanged"
		},
	})
	clientSession, err := client.Connect(ctx, &StreamableClientTransport{Endpoint: httpServer.URL}, nil)
	if err != nil {
		t.Fatalf("client.Connect() failed: %v", err)
	}
	defer clientSession.Close()
	AddTool(server, &Tool{Name: "testTool", InputSchema: &jsonschema.Schema{Type: "object"}},
		func(context.Context, *CallToolRequest, map[string]any) (*CallToolResult, any, error) {
			return &CallToolResult{}, nil, nil
		})
	receivedNotifications := readNotifications(t, ctx, notifications, 1)
	wantReceived := []string{"toolListChanged"}
	if diff := cmp.Diff(wantReceived, receivedNotifications); diff != "" {
		t.Errorf("Received notifications mismatch (-want +got):\n%s", diff)
	}
}

// Helper to read a specific number of notifications.
func readNotifications(t *testing.T, ctx context.Context, notifications chan string, count int) []string {
	t.Helper()
	var collectedNotifications []string
	for {
		select {
		case n := <-notifications:
			collectedNotifications = append(collectedNotifications, n)
			if len(collectedNotifications) == count {
				return collectedNotifications
			}
		case <-ctx.Done():
			if len(collectedNotifications) != count {
				t.Fatalf("readProgressNotifications(): did not receive expected notifications, got %d, want %d", len(collectedNotifications), count)
			}
			return collectedNotifications
		}
	}
}

// JSON-RPC message constructors.
func req(id int64, method string, params any) *jsonrpc.Request {
	r := &jsonrpc.Request{
		Method: method,
		Params: mustMarshal(params),
	}
	if id > 0 {
		r.ID = jsonrpc2.Int64ID(id)
	}
	return r
}

func resp(id int64, result any, err error) *jsonrpc.Response {
	return &jsonrpc.Response{
		ID:     jsonrpc2.Int64ID(id),
		Result: mustMarshal(result),
		Error:  err,
	}
}

func TestStreamableServerTransport(t *testing.T) {
	// This test checks detailed behavior of the streamable server transport, by
	// faking the behavior of a streamable client using a sequence of HTTP
	// requests.

	// Predefined steps, to avoid repetition below.
	initReq := req(1, methodInitialize, &InitializeParams{})
	initResp := resp(1, &InitializeResult{
		Capabilities: &ServerCapabilities{
			Logging: &LoggingCapabilities{},
			Tools:   &ToolCapabilities{ListChanged: true},
		},
		ProtocolVersion: latestProtocolVersion,
		ServerInfo:      &Implementation{Name: "testServer", Version: "v1.0.0"},
	}, nil)
	initializedMsg := req(0, notificationInitialized, &InitializedParams{})
	initialize := streamableRequest{
		method:         "POST",
		messages:       []jsonrpc.Message{initReq},
		wantStatusCode: http.StatusOK,
		wantMessages:   []jsonrpc.Message{initResp},
		wantSessionID:  true,
	}
	initialized := streamableRequest{
		method:         "POST",
		messages:       []jsonrpc.Message{initializedMsg},
		wantStatusCode: http.StatusAccepted,
	}

	tests := []struct {
		name     string
		tool     func(*testing.T, context.Context, *ServerSession)
		requests []streamableRequest // http requests
	}{
		{
			name: "basic",
			requests: []streamableRequest{
				initialize,
				initialized,
				{
					method:         "POST",
					messages:       []jsonrpc.Message{req(2, "tools/call", &CallToolParams{Name: "tool"})},
					wantStatusCode: http.StatusOK,
					wantMessages:   []jsonrpc.Message{resp(2, &CallToolResult{Content: []Content{}}, nil)},
				},
			},
		},
		{
			name: "accept headers",
			requests: []streamableRequest{
				initialize,
				initialized,
				// Test various accept headers.
				{
					method:         "POST",
					headers:        http.Header{"Accept": {"text/plain", "application/*"}},
					messages:       []jsonrpc.Message{req(3, "tools/call", &CallToolParams{Name: "tool"})},
					wantStatusCode: http.StatusBadRequest, // missing text/event-stream
				},
				{
					method:         "POST",
					headers:        http.Header{"Accept": {"text/event-stream"}},
					messages:       []jsonrpc.Message{req(3, "tools/call", &CallToolParams{Name: "tool"})},
					wantStatusCode: http.StatusBadRequest, // missing application/json
				},
				{
					method:         "POST",
					headers:        http.Header{"Accept": {"text/plain", "*/*"}},
					messages:       []jsonrpc.Message{req(4, "tools/call", &CallToolParams{Name: "tool"})},
					wantStatusCode: http.StatusOK,
					wantMessages:   []jsonrpc.Message{resp(4, &CallToolResult{Content: []Content{}}, nil)},
				},
				{
					method:         "POST",
					headers:        http.Header{"Accept": {"text/*, application/*"}},
					messages:       []jsonrpc.Message{req(4, "tools/call", &CallToolParams{Name: "tool"})},
					wantStatusCode: http.StatusOK,
					wantMessages:   []jsonrpc.Message{resp(4, &CallToolResult{Content: []Content{}}, nil)},
				},
			},
		},
		{
			name: "protocol version headers",
			requests: []streamableRequest{
				initialize,
				initialized,
				{
					method:             "POST",
					headers:            http.Header{"mcp-protocol-version": {"2025-01-01"}}, // an invalid protocol version
					messages:           []jsonrpc.Message{req(2, "tools/call", &CallToolParams{Name: "tool"})},
					wantStatusCode:     http.StatusBadRequest,
					wantBodyContaining: "2025-03-26", // a supported version
					wantSessionID:      false,        // could be true, but shouldn't matter
				},
			},
		},
		{
			name: "batch rejected on 2025-06-18",
			requests: []streamableRequest{
				initialize,
				initialized,
				{
					method: "POST",
					// Explicitly set the protocol version header
					headers: http.Header{"MCP-Protocol-Version": {"2025-06-18"}},
					// Two messages => batch. Expect reject.
					messages: []jsonrpc.Message{
						req(101, "tools/call", &CallToolParams{Name: "tool"}),
						req(102, "tools/call", &CallToolParams{Name: "tool"}),
					},
					wantStatusCode:     http.StatusBadRequest,
					wantBodyContaining: "batch",
				},
			},
		},
		{
			name: "batch accepted on 2025-03-26",
			requests: []streamableRequest{
				initialize,
				initialized,
				{
					method:  "POST",
					headers: http.Header{"MCP-Protocol-Version": {"2025-03-26"}},
					// Two messages => batch. Expect OK with two responses in order.
					messages: []jsonrpc.Message{
						// Note: only include one request here, because responses are not
						// necessarily sorted.
						req(201, "tools/call", &CallToolParams{Name: "tool"}),
						req(0, "notifications/roots/list_changed", &RootsListChangedParams{}),
					},
					wantStatusCode: http.StatusOK,
					wantMessages: []jsonrpc.Message{
						resp(201, &CallToolResult{Content: []Content{}}, nil),
					},
				},
			},
		},
		{
			name: "tool notification",
			tool: func(t *testing.T, ctx context.Context, ss *ServerSession) {
				// Send an arbitrary notification.
				if err := ss.NotifyProgress(ctx, &ProgressNotificationParams{}); err != nil {
					t.Errorf("Notify failed: %v", err)
				}
			},
			requests: []streamableRequest{
				initialize,
				initialized,
				{
					method: "POST",
					messages: []jsonrpc.Message{
						req(2, "tools/call", &CallToolParams{Name: "tool"}),
					},
					wantStatusCode: http.StatusOK,
					wantMessages: []jsonrpc.Message{
						req(0, "notifications/progress", &ProgressNotificationParams{}),
						resp(2, &CallToolResult{Content: []Content{}}, nil),
					},
				},
			},
		},
		{
			name: "tool upcall",
			tool: func(t *testing.T, ctx context.Context, ss *ServerSession) {
				// Make an arbitrary call.
				if _, err := ss.ListRoots(ctx, &ListRootsParams{}); err != nil {
					t.Errorf("Call failed: %v", err)
				}
			},
			requests: []streamableRequest{
				initialize,
				initialized,
				{
					method:    "POST",
					onRequest: 1,
					messages: []jsonrpc.Message{
						resp(1, &ListRootsResult{}, nil),
					},
					wantStatusCode: http.StatusAccepted,
				},
				{
					method: "POST",
					messages: []jsonrpc.Message{
						req(2, "tools/call", &CallToolParams{Name: "tool"}),
					},
					wantStatusCode: http.StatusOK,
					wantMessages: []jsonrpc.Message{
						req(1, "roots/list", &ListRootsParams{}),
						resp(2, &CallToolResult{Content: []Content{}}, nil),
					},
				},
			},
		},
		{
			name: "background",
			tool: func(t *testing.T, _ context.Context, ss *ServerSession) {
				// Perform operations on a background context, and ensure the client
				// receives it.
				ctx := context.Background()
				if err := ss.NotifyProgress(ctx, &ProgressNotificationParams{}); err != nil {
					t.Errorf("Notify failed: %v", err)
				}
				// TODO(rfindley): finish implementing logging.
				// if err := ss.LoggingMessage(ctx, &LoggingMessageParams{}); err != nil {
				// 	t.Errorf("Logging failed: %v", err)
				// }
				if _, err := ss.ListRoots(ctx, &ListRootsParams{}); err != nil {
					t.Errorf("Notify failed: %v", err)
				}
			},
			requests: []streamableRequest{
				initialize,
				initialized,
				{
					method:    "POST",
					onRequest: 1,
					messages: []jsonrpc.Message{
						resp(1, &ListRootsResult{}, nil),
					},
					wantStatusCode: http.StatusAccepted,
				},
				{
					method:         "GET",
					async:          true,
					wantStatusCode: http.StatusOK,
					closeAfter:     2,
					wantMessages: []jsonrpc.Message{
						req(0, "notifications/progress", &ProgressNotificationParams{}),
						req(1, "roots/list", &ListRootsParams{}),
					},
				},
				{
					method: "POST",
					messages: []jsonrpc.Message{
						req(2, "tools/call", &CallToolParams{Name: "tool"}),
					},
					wantStatusCode: http.StatusOK,
					wantMessages: []jsonrpc.Message{
						resp(2, &CallToolResult{Content: []Content{}}, nil),
					},
				},
				{
					method:         "DELETE",
					wantStatusCode: http.StatusNoContent,
					// Delete request expects 204 No Content with empty body. So override
					// the default "accept: application/json, text/event-stream" header.
					headers: map[string][]string{"Accept": nil},
				},
			},
		},
		{
			name: "errors",
			requests: []streamableRequest{
				{
					method:         "PUT",
					wantStatusCode: http.StatusMethodNotAllowed,
				},
				{
					method:         "DELETE",
					wantStatusCode: http.StatusBadRequest,
				},
				{
					method:         "POST",
					messages:       []jsonrpc.Message{req(1, "notamethod", nil)},
					wantStatusCode: http.StatusBadRequest, // notamethod is an invalid method
				},
				{
					method:         "POST",
					messages:       []jsonrpc.Message{req(0, "tools/call", &CallToolParams{Name: "tool"})},
					wantStatusCode: http.StatusBadRequest, // tools/call must have an ID
				},
				{
					method:         "POST",
					messages:       []jsonrpc.Message{req(2, "tools/call", &CallToolParams{Name: "tool"})},
					wantStatusCode: http.StatusOK,
					wantMessages: []jsonrpc.Message{resp(2, nil, &jsonrpc2.WireError{
						Message: `method "tools/call" is invalid during session initialization`,
					})},
				},
			},
		},
	}

	for _, test := range tests {
		t.Run(test.name, func(t *testing.T) {
			// Create a server containing a single tool, which runs the test tool
			// behavior, if any.
			server := NewServer(&Implementation{Name: "testServer", Version: "v1.0.0"}, nil)
			server.AddTool(
				&Tool{Name: "tool", InputSchema: &jsonschema.Schema{Type: "object"}},
				func(ctx context.Context, req *CallToolRequest) (*CallToolResult, error) {
					if test.tool != nil {
						test.tool(t, ctx, req.Session)
					}
					return &CallToolResult{}, nil
				})

			// Start the streamable handler.
			handler := NewStreamableHTTPHandler(func(req *http.Request) *Server { return server }, nil)
			defer handler.closeAll()

			testStreamableHandler(t, handler, test.requests)
		})
	}
}

func testStreamableHandler(t *testing.T, handler http.Handler, requests []streamableRequest) {
	httpServer := httptest.NewServer(mustNotPanic(t, handler))
	defer httpServer.Close()

	// blocks records request blocks by jsonrpc. ID.
	//
	// When an OnRequest step is encountered, it waits on the corresponding
	// block. When a request with that ID is received, the block is closed.
	var mu sync.Mutex
	blocks := make(map[int64]chan struct{})
	for _, req := range requests {
		if req.onRequest > 0 {
			blocks[req.onRequest] = make(chan struct{})
		}
	}

	// signal when all synchronous requests have executed, so we can fail
	// async requests that are blocked.
	syncRequestsDone := make(chan struct{})

	// To avoid complicated accounting for session ID, just set the first
	// non-empty session ID from a response.
	var sessionID atomic.Value
	sessionID.Store("")

	// doStep executes a single step.
	doStep := func(t *testing.T, i int, request streamableRequest) {
		if request.onRequest > 0 {
			// Block the step until we've received the server->client request.
			mu.Lock()
			block := blocks[request.onRequest]
			mu.Unlock()
			select {
			case <-block:
			case <-syncRequestsDone:
				t.Errorf("after all sync requests are complete, request still blocked on %d", request.onRequest)
				return
			}
		}

		// Collect messages received during this request, unblock other steps
		// when requests are received.
		var got []jsonrpc.Message
		out := make(chan jsonrpc.Message)
		// Cancel the step if we encounter a request that isn't going to be
		// handled.
		//
		// Also, add a timeout (hopefully generous).
		ctx, cancel := context.WithTimeout(context.Background(), 10*time.Second)

		var wg sync.WaitGroup
		wg.Add(1)
		go func() {
			defer wg.Done()

			for m := range out {
				if req, ok := m.(*jsonrpc.Request); ok && req.IsCall() {
					// Encountered a server->client request. We should have a
					// response queued. Otherwise, we may deadlock.
					mu.Lock()
					if block, ok := blocks[req.ID.Raw().(int64)]; ok {
						close(block)
					} else {
						t.Errorf("no queued response for %v", req.ID)
						cancel()
					}
					mu.Unlock()
				}
				got = append(got, m)
				if request.closeAfter > 0 && len(got) == request.closeAfter {
					cancel()
				}
			}
		}()

		gotSessionID, gotStatusCode, gotBody, err := request.do(ctx, httpServer.URL, sessionID.Load().(string), out)

		// Don't fail on cancelled requests: error (if any) is handled
		// elsewhere.
		if err != nil && ctx.Err() == nil {
			t.Fatal(err)
		}

		if gotStatusCode != request.wantStatusCode {
			t.Errorf("request #%d: got status %d, want %d", i, gotStatusCode, request.wantStatusCode)
		}
		if got := gotSessionID != ""; got != request.wantSessionID {
			t.Errorf("request #%d: got session id: %t, want %t", i, got, request.wantSessionID)
		}
		wg.Wait()

		if request.wantBodyContaining != "" {
			body := string(gotBody)
			if !strings.Contains(body, request.wantBodyContaining) {
				t.Errorf("body does not contain %q:\n%s", request.wantBodyContaining, body)
			}
		} else {
			transform := cmpopts.AcyclicTransformer("jsonrpcid", func(id jsonrpc.ID) any { return id.Raw() })
			if diff := cmp.Diff(request.wantMessages, got, transform); diff != "" {
				t.Errorf("request #%d: received unexpected messages (-want +got):\n%s", i, diff)
			}
		}
		sessionID.CompareAndSwap("", gotSessionID)
	}

	var wg sync.WaitGroup
	for i, request := range requests {
		if request.async || request.onRequest > 0 {
			wg.Add(1)
			go func() {
				defer wg.Done()
				doStep(t, i, request)
			}()
		} else {
			doStep(t, i, request)
		}
	}

	// Fail any blocked responses if they weren't needed by a synchronous
	// request.
	close(syncRequestsDone)

	wg.Wait()
}

// A streamableRequest describes a single streamable HTTP request, consisting
// of a request payload and expected response.
type streamableRequest struct {
	// If onRequest is > 0, this step only executes after a request with the
	// given ID is received.
	//
	// All onRequest steps must occur before the step that creates the request.
	//
	// To avoid tests hanging when there's a bug, it's expected that this
	// request is received in the course of a *synchronous* request to the
	// server (otherwise, we wouldn't be able to terminate the test without
	// analyzing a dependency graph).
	onRequest int64
	// If set, async causes the step to run asynchronously to other steps.
	// Redundant with OnRequest: all OnRequest steps are asynchronous.
	async bool

	// Request attributes
	method   string            // HTTP request method (required)
	headers  http.Header       // additional headers to set, overlaid on top of the default headers
	messages []jsonrpc.Message // messages to send

	closeAfter         int               // if nonzero, close after receiving this many messages
	wantStatusCode     int               // expected status code
	wantBodyContaining string            // if set, expect the response body to contain this text; overrides wantMessages
	wantMessages       []jsonrpc.Message // expected messages to receive; ignored if wantBodyContaining is set
	wantSessionID      bool              // whether or not a session ID is expected in the response
}

// streamingRequest makes a request to the given streamable server with the
// given url, sessionID, and method.
//
// If provided, the in messages are encoded in the request body. A single
// message is encoded as a JSON object. Multiple messages are batched as a JSON
// array.
//
// Any received messages are sent to the out channel, which is closed when the
// request completes.
//
// Returns the sessionID and http status code from the response. If an error is
// returned, sessionID and status code may still be set if the error occurs
// after the response headers have been received.
func (s streamableRequest) do(ctx context.Context, serverURL, sessionID string, out chan<- jsonrpc.Message) (string, int, []byte, error) {
	defer close(out)

	var body []byte
	if len(s.messages) == 1 {
		data, err := jsonrpc2.EncodeMessage(s.messages[0])
		if err != nil {
			return "", 0, nil, fmt.Errorf("encoding message: %w", err)
		}
		body = data
	} else {
		var rawMsgs []json.RawMessage
		for _, msg := range s.messages {
			data, err := jsonrpc2.EncodeMessage(msg)
			if err != nil {
				return "", 0, nil, fmt.Errorf("encoding message: %w", err)
			}
			rawMsgs = append(rawMsgs, data)
		}
		data, err := json.Marshal(rawMsgs)
		if err != nil {
			return "", 0, nil, fmt.Errorf("marshaling batch: %w", err)
		}
		body = data
	}

	req, err := http.NewRequestWithContext(ctx, s.method, serverURL, bytes.NewReader(body))
	if err != nil {
		return "", 0, nil, fmt.Errorf("creating request: %w", err)
	}
	if sessionID != "" {
		req.Header.Set(sessionIDHeader, sessionID)
	}
	req.Header.Set("Content-Type", "application/json")
	req.Header.Set("Accept", "application/json, text/event-stream")
	maps.Copy(req.Header, s.headers)

	resp, err := http.DefaultClient.Do(req)
	if err != nil {
		return "", 0, nil, fmt.Errorf("request failed: %v", err)
	}
	defer resp.Body.Close()

	newSessionID := resp.Header.Get(sessionIDHeader)

	contentType := resp.Header.Get("Content-Type")
	var respBody []byte
	if strings.HasPrefix(contentType, "text/event-stream") {
		r := readerInto{resp.Body, new(bytes.Buffer)}
		for evt, err := range scanEvents(r) {
			if err != nil {
				return newSessionID, resp.StatusCode, nil, fmt.Errorf("reading events: %v", err)
			}
			// TODO(rfindley): do we need to check evt.name?
			// Does the MCP spec say anything about this?
			msg, err := jsonrpc2.DecodeMessage(evt.Data)
			if err != nil {
				return newSessionID, resp.StatusCode, nil, fmt.Errorf("decoding message: %w", err)
			}
			out <- msg
		}
		respBody = r.w.Bytes()
	} else if strings.HasPrefix(contentType, "application/json") {
		data, err := io.ReadAll(resp.Body)
		if err != nil {
			return newSessionID, resp.StatusCode, nil, fmt.Errorf("reading json body: %w", err)
		}
		respBody = data
		msg, err := jsonrpc2.DecodeMessage(data)
		if err != nil {
			return newSessionID, resp.StatusCode, nil, fmt.Errorf("decoding message: %w", err)
		}
		out <- msg
	} else {
		respBody, err = io.ReadAll(resp.Body)
		if err != nil {
			return newSessionID, resp.StatusCode, nil, fmt.Errorf("reading response: %v", err)
		}
	}

	return newSessionID, resp.StatusCode, respBody, nil
}

// readerInto is an io.Reader that writes any bytes read from r into w.
type readerInto struct {
	r io.Reader
	w *bytes.Buffer
}

// Read implements io.Reader.
func (r readerInto) Read(p []byte) (n int, err error) {
	n, err = r.r.Read(p)
	if err == nil || err == io.EOF {
		n2, err2 := r.w.Write(p[:n])
		if err2 != nil {
			return n, fmt.Errorf("failed to write: %v", err)
		}
		if n2 != n {
			return n, fmt.Errorf("short write: %d != %d", n2, n)
		}
	}
	return n, err
}

func mustMarshal(v any) json.RawMessage {
	if v == nil {
		return nil
	}
	data, err := json.Marshal(v)
	if err != nil {
		panic(err)
	}
	return data
}

func TestEventID(t *testing.T) {
	tests := []struct {
		sid string
		idx int
	}{
		{"0", 0},
		{"0", 1},
		{"1", 0},
		{"1", 1},
		{"", 1},
		{"1234", 5678},
	}

	for _, test := range tests {
		t.Run(fmt.Sprintf("%s_%d", test.sid, test.idx), func(t *testing.T) {
			eventID := formatEventID(test.sid, test.idx)
			gotSID, gotIdx, ok := parseEventID(eventID)
			if !ok {
				t.Fatalf("parseEventID(%q) failed, want ok", eventID)
			}
			if gotSID != test.sid || gotIdx != test.idx {
				t.Errorf("parseEventID(%q) = %s, %d, want %s, %d", eventID, gotSID, gotIdx, test.sid, test.idx)
			}
		})
	}

	invalid := []string{
		"",
		"_",
		"1_",
		"1_a",
		"1_-1",
	}

	for _, eventID := range invalid {
		t.Run(fmt.Sprintf("invalid_%q", eventID), func(t *testing.T) {
			if _, _, ok := parseEventID(eventID); ok {
				t.Errorf("parseEventID(%q) succeeded, want failure", eventID)
			}
		})
	}
}

func TestStreamableStateless(t *testing.T) {
	initReq := req(1, methodInitialize, &InitializeParams{})
	initResp := resp(1, &InitializeResult{
		Capabilities: &ServerCapabilities{
			Logging: &LoggingCapabilities{},
			Tools:   &ToolCapabilities{ListChanged: true},
		},
		ProtocolVersion: latestProtocolVersion,
		ServerInfo:      &Implementation{Name: "test", Version: "v1.0.0"},
	}, nil)
	// This version of sayHi expects
	// that request from our client).
	sayHi := func(ctx context.Context, req *CallToolRequest, args hiParams) (*CallToolResult, any, error) {
		if err := req.Session.Ping(ctx, nil); err == nil {
			// ping should fail, but not break the connection
			t.Errorf("ping succeeded unexpectedly")
		}
		return &CallToolResult{Content: []Content{&TextContent{Text: "hi " + args.Name}}}, nil, nil
	}

	requests := []streamableRequest{
		{
			method:         "POST",
			messages:       []jsonrpc.Message{initReq},
			wantStatusCode: http.StatusOK,
			wantMessages:   []jsonrpc.Message{initResp},
			wantSessionID:  false, // sessionless
		},
		{
			method:             "POST",
			wantStatusCode:     http.StatusOK,
			messages:           []jsonrpc.Message{req(1, "tools/list", struct{}{})},
			wantBodyContaining: "greet",
		},
		{
			method:         "GET",
			wantStatusCode: http.StatusMethodNotAllowed,
		},
		{
			method:         "POST",
			wantStatusCode: http.StatusOK,
			messages: []jsonrpc.Message{
				req(2, "tools/call", &CallToolParams{Name: "greet", Arguments: hiParams{Name: "World"}}),
			},
			wantMessages: []jsonrpc.Message{
				resp(2, &CallToolResult{
					Content: []Content{&TextContent{Text: "hi World"}},
				}, nil),
			},
		},
		{
			method:         "POST",
			wantStatusCode: http.StatusOK,
			messages: []jsonrpc.Message{
				req(2, "tools/call", &CallToolParams{Name: "greet", Arguments: hiParams{Name: "foo"}}),
			},
			wantMessages: []jsonrpc.Message{
				resp(2, &CallToolResult{
					Content: []Content{&TextContent{Text: "hi foo"}},
				}, nil),
			},
		},
	}

	testClientCompatibility := func(t *testing.T, handler http.Handler) {
		ctx := context.Background()
		httpServer := httptest.NewServer(mustNotPanic(t, handler))
		defer httpServer.Close()
		cs, err := NewClient(testImpl, nil).Connect(ctx, &StreamableClientTransport{Endpoint: httpServer.URL}, nil)
		if err != nil {
			t.Fatal(err)
		}
		t.Cleanup(func() { cs.Close() })
		res, err := cs.CallTool(ctx, &CallToolParams{Name: "greet", Arguments: hiParams{Name: "bar"}})
		if err != nil {
			t.Fatal(err)
		}
		if got, want := textContent(t, res), "hi bar"; got != want {
			t.Errorf("Result = %q, want %q", got, want)
		}
	}

	sessionlessHandler := NewStreamableHTTPHandler(func(*http.Request) *Server {
		// Return a stateless server which never assigns a session ID.
		server := NewServer(testImpl, &ServerOptions{
			GetSessionID: func() string { return "" },
		})
		AddTool(server, &Tool{Name: "greet", Description: "say hi"}, sayHi)
		return server
	}, &StreamableHTTPOptions{
		Stateless: true,
	})

	// First, test the "sessionless" stateless mode, where there is no session ID.
	t.Run("sessionless", func(t *testing.T) {
		testStreamableHandler(t, sessionlessHandler, requests)
		testClientCompatibility(t, sessionlessHandler)
	})

	// Next, test the default stateless mode, where session IDs are permitted.
	//
	// This can be used by tools to look up application state preserved across
	// subsequent requests.
	requests[0].wantSessionID = true // now expect a session ID for initialize
	statelessHandler := NewStreamableHTTPHandler(func(*http.Request) *Server {
		// Return a server with default options which should assign a random session ID.
		server := NewServer(testImpl, nil)
		AddTool(server, &Tool{Name: "greet", Description: "say hi"}, sayHi)
		return server
	}, &StreamableHTTPOptions{
		Stateless: true,
	})
	t.Run("stateless", func(t *testing.T) {
		testStreamableHandler(t, statelessHandler, requests)
		testClientCompatibility(t, sessionlessHandler)
	})
}

func textContent(t *testing.T, res *CallToolResult) string {
	t.Helper()
	if len(res.Content) != 1 {
		t.Fatalf("len(Content) = %d, want 1", len(res.Content))
	}
	text, ok := res.Content[0].(*TextContent)
	if !ok {
		t.Fatalf("Content[0] is %T, want *TextContent", res.Content[0])
	}
	return text.Text
}

func TestTokenInfo(t *testing.T) {
	oldAuth := testAuth.Load()
	defer testAuth.Store(oldAuth)
	testAuth.Store(true)
	ctx := context.Background()

	// Create a server with a tool that returns TokenInfo.
	tokenInfo := func(ctx context.Context, req *CallToolRequest, _ struct{}) (*CallToolResult, any, error) {
		return &CallToolResult{Content: []Content{&TextContent{Text: fmt.Sprintf("%v", req.Extra.TokenInfo)}}}, nil, nil
	}
	server := NewServer(testImpl, nil)
	AddTool(server, &Tool{Name: "tokenInfo", Description: "return token info"}, tokenInfo)

	streamHandler := NewStreamableHTTPHandler(func(req *http.Request) *Server { return server }, nil)
	verifier := func(context.Context, string, *http.Request) (*auth.TokenInfo, error) {
		return &auth.TokenInfo{
			Scopes: []string{"scope"},
			// Expiration is far, far in the future.
			Expiration: time.Date(5000, 1, 2, 3, 4, 5, 0, time.UTC),
		}, nil
	}
	handler := auth.RequireBearerToken(verifier, nil)(streamHandler)
	httpServer := httptest.NewServer(mustNotPanic(t, handler))
	defer httpServer.Close()

	transport := &StreamableClientTransport{Endpoint: httpServer.URL}
	client := NewClient(testImpl, nil)
	session, err := client.Connect(ctx, transport, nil)
	if err != nil {
		t.Fatalf("client.Connect() failed: %v", err)
	}
	defer session.Close()

	res, err := session.CallTool(ctx, &CallToolParams{Name: "tokenInfo"})
	if err != nil {
		t.Fatal(err)
	}
	if len(res.Content) == 0 {
		t.Fatal("missing content")
	}
	tc, ok := res.Content[0].(*TextContent)
	if !ok {
		t.Fatal("not TextContent")
	}
	if g, w := tc.Text, "&{[scope] 5000-01-02 03:04:05 +0000 UTC map[]}"; g != w {
		t.Errorf("got %q, want %q", g, w)
	}
}

func TestStreamableGET(t *testing.T) {
	// This test checks the fix for problematic behavior described in #410:
	// Hanging GET headers should be written immediately, even if there are no
	// messages.
	server := NewServer(testImpl, nil)

	handler := NewStreamableHTTPHandler(func(req *http.Request) *Server { return server }, nil)
	httpServer := httptest.NewServer(mustNotPanic(t, handler))
	defer httpServer.Close()

	ctx, cancel := context.WithTimeout(context.Background(), 10*time.Second)
	defer cancel()

	newReq := func(method string, msg jsonrpc.Message) *http.Request {
		var body io.Reader
		if msg != nil {
			data, err := jsonrpc2.EncodeMessage(msg)
			if err != nil {
				t.Fatal(err)
			}
			body = bytes.NewReader(data)
		}
		req, err := http.NewRequestWithContext(ctx, method, httpServer.URL, body)
		if err != nil {
			t.Fatal(err)
		}
		req.Header.Set("Accept", "application/json, text/event-stream")
		if msg != nil {
			req.Header.Set("Content-Type", "application/json")
		}
		return req
	}

	get1 := newReq(http.MethodGet, nil)
	resp, err := http.DefaultClient.Do(get1)
	if err != nil {
		t.Fatal(err)
	}
	if got, want := resp.StatusCode, http.StatusMethodNotAllowed; got != want {
		t.Errorf("initial GET: got status %d, want %d", got, want)
	}
	defer resp.Body.Close()

	post1 := newReq(http.MethodPost, req(1, methodInitialize, &InitializeParams{}))
	resp, err = http.DefaultClient.Do(post1)
	if err != nil {
		t.Fatal(err)
	}
	defer resp.Body.Close()
	if got, want := resp.StatusCode, http.StatusOK; got != want {
		body, err := io.ReadAll(resp.Body)
		if err != nil {
			t.Fatal(err)
		}
		t.Errorf("initialize POST: got status %d, want %d; body:\n%s", got, want, string(body))
	}

	sessionID := resp.Header.Get(sessionIDHeader)
	if sessionID == "" {
		t.Fatalf("initialized missing session ID")
	}

	get2 := newReq("GET", nil)
	get2.Header.Set(sessionIDHeader, sessionID)
	resp, err = http.DefaultClient.Do(get2)
	if err != nil {
		t.Fatal(err)
	}
	defer resp.Body.Close()
	if got, want := resp.StatusCode, http.StatusOK; got != want {
		t.Errorf("GET with session ID: got status %d, want %d", got, want)
	}

	t.Log("Sending final DELETE request to close session and release resources")
	del := newReq("DELETE", nil)
	del.Header.Set(sessionIDHeader, sessionID)
	resp, err = http.DefaultClient.Do(del)
	if err != nil {
		t.Fatal(err)
	}
	defer resp.Body.Close()
	if got, want := resp.StatusCode, http.StatusNoContent; got != want {
		t.Errorf("DELETE with session ID: got status %d, want %d", got, want)
	}
}

func TestStreamableClientContextPropagation(t *testing.T) {
	type contextKey string
	const testKey = contextKey("test-key")
	const testValue = "test-value"

	ctx, cancel := context.WithCancel(context.Background())
	defer cancel()
	ctx2 := context.WithValue(ctx, testKey, testValue)

	server := httptest.NewServer(mustNotPanic(t, http.HandlerFunc(func(w http.ResponseWriter, req *http.Request) {
		switch req.Method {
		case "POST":
			w.Header().Set("Content-Type", "application/json")
			w.Header().Set("Mcp-Session-Id", "test-session")
			w.WriteHeader(http.StatusOK)
			w.Write([]byte(`{"jsonrpc":"2.0","id":1,"result":{"protocolVersion":"2025-03-26","capabilities":{},"serverInfo":{"name":"test","version":"1.0"}}}`))
		case "GET":
			w.Header().Set("Content-Type", "text/event-stream")
			w.WriteHeader(http.StatusOK)
		case "DELETE":
			w.WriteHeader(http.StatusNoContent)
		}
	})))
	defer server.Close()

	transport := &StreamableClientTransport{Endpoint: server.URL}
	conn, err := transport.Connect(ctx2)
	if err != nil {
		t.Fatalf("Connect failed: %v", err)
	}
	defer conn.Close()

	streamableConn, ok := conn.(*streamableClientConn)
	if !ok {
		t.Fatalf("Expected *streamableClientConn, got %T", conn)
	}

	if got := streamableConn.ctx.Value(testKey); got != testValue {
		t.Errorf("Context value not propagated: got %v, want %v", got, testValue)
	}

	if streamableConn.ctx.Done() == nil {
		t.Error("Connection context is not cancellable")
	}

	cancel()
	select {
	case <-streamableConn.ctx.Done():
	case <-time.After(100 * time.Millisecond):
		t.Error("Connection context was not cancelled when parent was cancelled")
	}

}

// mustNotPanic is a helper to enforce that test handlers do not panic (see
// issue #556).
func mustNotPanic(t *testing.T, h http.Handler) http.Handler {
	return http.HandlerFunc(func(w http.ResponseWriter, req *http.Request) {
		defer func() {
			if r := recover(); r != nil {
				buf := make([]byte, 1<<20)
				n := runtime.Stack(buf, false)
				fmt.Fprintf(os.Stderr, "handler panic: %v\n\n%s", r, buf[:n])
				t.Errorf("handler panicked: %v", r)
			}
		}()
		h.ServeHTTP(w, req)
	})
}<|MERGE_RESOLUTION|>--- conflicted
+++ resolved
@@ -319,16 +319,11 @@
 			return new(CallToolResult), nil, nil
 		})
 
-<<<<<<< HEAD
-	realServer := httptest.NewServer(NewStreamableHTTPHandler(func(*http.Request) *Server { return server }, nil))
+	realServer := httptest.NewServer(mustNotPanic(t, NewStreamableHTTPHandler(func(*http.Request) *Server { return server }, nil)))
 	t.Cleanup(func() {
 		t.Log("Closing real HTTP server")
 		realServer.Close()
 	})
-=======
-	realServer := httptest.NewServer(mustNotPanic(t, NewStreamableHTTPHandler(func(*http.Request) *Server { return server }, nil)))
-	defer realServer.Close()
->>>>>>> 31e97ad6
 	realServerURL, err := url.Parse(realServer.URL)
 	if err != nil {
 		t.Fatalf("Failed to parse real server URL: %v", err)
