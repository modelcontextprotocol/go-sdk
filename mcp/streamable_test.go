// Copyright 2025 The Go MCP SDK Authors. All rights reserved.
// Use of this source code is governed by an MIT-style
// license that can be found in the LICENSE file.

package mcp

import (
	"bytes"
	"context"
	"encoding/json"
	"errors"
	"fmt"
	"io"
	"maps"
	"net"
	"net/http"
	"net/http/cookiejar"
	"net/http/httptest"
	"net/http/httputil"
	"net/url"
	"sort"
	"strings"
	"sync"
	"sync/atomic"
	"testing"
	"time"

	"github.com/google/go-cmp/cmp"
	"github.com/google/go-cmp/cmp/cmpopts"
	"github.com/google/jsonschema-go/jsonschema"
	"github.com/modelcontextprotocol/go-sdk/auth"
	"github.com/modelcontextprotocol/go-sdk/internal/jsonrpc2"
	"github.com/modelcontextprotocol/go-sdk/jsonrpc"
)

func TestStreamableTransports(t *testing.T) {
	// This test checks that the streamable server and client transports can
	// communicate.

	ctx := context.Background()

	for _, useJSON := range []bool{false, true} {
		t.Run(fmt.Sprintf("JSONResponse=%v", useJSON), func(t *testing.T) {
			// Create a server with some simple tools.
			server := NewServer(testImpl, nil)
			AddTool(server, &Tool{Name: "greet", Description: "say hi"}, sayHi)
			// The "hang" tool checks that context cancellation is propagated.
			// It hangs until the context is cancelled.
			var (
				start     = make(chan struct{})
				cancelled = make(chan struct{}, 1) // don't block the request
			)
			hang := func(ctx context.Context, req *CallToolRequest, args any) (*CallToolResult, any, error) {
				start <- struct{}{}
				select {
				case <-ctx.Done():
					cancelled <- struct{}{}
				case <-time.After(5 * time.Second):
					return nil, nil, nil
				}
				return nil, nil, nil
			}
			AddTool(server, &Tool{Name: "hang"}, hang)
			AddTool(server, &Tool{Name: "sample"}, func(ctx context.Context, req *CallToolRequest, args any) (*CallToolResult, any, error) {
				// Test that we can make sampling requests during tool handling.
				//
				// Try this on both the request context and a background context, so
				// that messages may be delivered on either the POST or GET connection.
				for _, ctx := range map[string]context.Context{
					"request context":    ctx,
					"background context": context.Background(),
				} {
					res, err := req.Session.CreateMessage(ctx, &CreateMessageParams{})
					if err != nil {
						return nil, nil, err
					}
					if g, w := res.Model, "aModel"; g != w {
						return nil, nil, fmt.Errorf("got %q, want %q", g, w)
					}
				}
				return &CallToolResult{}, nil, nil
			})

			// Start an httptest.Server with the StreamableHTTPHandler, wrapped in a
			// cookie-checking middleware.
			handler := NewStreamableHTTPHandler(func(req *http.Request) *Server { return server }, &StreamableHTTPOptions{
				JSONResponse: useJSON,
			})

			var (
				headerMu   sync.Mutex
				lastHeader http.Header
			)
			httpServer := httptest.NewServer(http.HandlerFunc(func(w http.ResponseWriter, r *http.Request) {
				headerMu.Lock()
				lastHeader = r.Header
				headerMu.Unlock()
				cookie, err := r.Cookie("test-cookie")
				if err != nil {
					t.Errorf("missing cookie: %v", err)
				} else if cookie.Value != "test-value" {
					t.Errorf("got cookie %q, want %q", cookie.Value, "test-value")
				}
				handler.ServeHTTP(w, r)
			}))
			t.Cleanup(func() { httpServer.Close() })

			// Create a client and connect it to the server using our StreamableClientTransport.
			// Check that all requests honor a custom client.
			jar, err := cookiejar.New(nil)
			if err != nil {
				t.Fatal(err)
			}
			u, err := url.Parse(httpServer.URL)
			if err != nil {
				t.Fatal(err)
			}
			jar.SetCookies(u, []*http.Cookie{{Name: "test-cookie", Value: "test-value"}})
			httpClient := &http.Client{Jar: jar}
			transport := &StreamableClientTransport{
				Endpoint:   httpServer.URL,
				HTTPClient: httpClient,
			}
			client := NewClient(testImpl, &ClientOptions{
				CreateMessageHandler: func(context.Context, *CreateMessageRequest) (*CreateMessageResult, error) {
					return &CreateMessageResult{Model: "aModel", Content: &TextContent{}}, nil
				},
			})
			session, err := client.Connect(ctx, transport, nil)
			if err != nil {
				t.Fatalf("client.Connect() failed: %v", err)
			}
			t.Cleanup(func() {
				err := session.Close()
				if err != nil {
					t.Errorf("session.Close() failed: %v", err)
				}
			})
			sid := session.ID()
			if sid == "" {
				t.Fatalf("empty session ID")
			}
			if g, w := session.mcpConn.(*streamableClientConn).initializedResult.ProtocolVersion, latestProtocolVersion; g != w {
				t.Fatalf("got protocol version %q, want %q", g, w)
			}

			// Verify the behavior of various tools.

			// The "greet" tool should just work.
			params := &CallToolParams{
				Name:      "greet",
				Arguments: map[string]any{"Name": "foo"},
			}
			got, err := session.CallTool(ctx, params)
			if err != nil {
				t.Fatalf("CallTool() failed: %v", err)
			}
			if g := session.ID(); g != sid {
				t.Errorf("session ID: got %q, want %q", g, sid)
			}
			if g, w := lastHeader.Get(protocolVersionHeader), latestProtocolVersion; g != w {
				t.Errorf("got protocol version header %q, want %q", g, w)
			}
			want := &CallToolResult{
				Content: []Content{&TextContent{Text: "hi foo"}},
			}
			if diff := cmp.Diff(want, got, ctrCmpOpts...); diff != "" {
				t.Errorf("CallTool() returned unexpected content (-want +got):\n%s", diff)
			}

			// The "hang" tool should be cancellable.
			ctx2, cancel := context.WithCancel(context.Background())
			go session.CallTool(ctx2, &CallToolParams{Name: "hang"})
			<-start
			cancel()
			select {
			case <-cancelled:
			case <-time.After(5 * time.Second):
				t.Fatal("timeout waiting for cancellation")
			}

			// The "sampling" tool should be able to issue sampling requests during
			// tool operation.
			result, err := session.CallTool(ctx, &CallToolParams{
				Name:      "sample",
				Arguments: map[string]any{},
			})
			if err != nil {
				t.Fatal(err)
			}
			if result.IsError {
				t.Fatalf("tool failed: %s", result.Content[0].(*TextContent).Text)
			}
		})
	}
}

func TestStreamableServerShutdown(t *testing.T) {
	ctx := context.Background()

	// This test checks that closing the streamable HTTP server actually results
	// in client session termination, provided one of following holds:
	//  1. The server is stateful, and therefore the hanging GET fails the connection.
	//  2. The server is stateless, and the client uses a KeepAlive.
	tests := []struct {
		name                 string
		stateless, keepalive bool
	}{
		{"stateful", false, false},
		{"stateless with keepalive", true, true},
	}

	for _, test := range tests {
		t.Run(test.name, func(t *testing.T) {
			server := NewServer(testImpl, nil)
			// Add a tool, just so we can check things are working.
			AddTool(server, &Tool{Name: "greet"}, sayHi)

			handler := NewStreamableHTTPHandler(
				func(req *http.Request) *Server { return server },
				&StreamableHTTPOptions{Stateless: test.stateless})

			// When we shut down the server, we need to explicitly close ongoing
			// connections. Otherwise, the hanging GET may never terminate.
			httpServer := httptest.NewUnstartedServer(handler)
			httpServer.Config.RegisterOnShutdown(func() {
				for session := range server.Sessions() {
					_ = session.Close()
				}
			})
			httpServer.Start()
			defer httpServer.Close()

			// Connect and run a tool.
			var opts ClientOptions
			if test.keepalive {
				opts.KeepAlive = 50 * time.Millisecond
			}
			client := NewClient(testImpl, &opts)
			clientSession, err := client.Connect(ctx, &StreamableClientTransport{
				Endpoint:   httpServer.URL,
				MaxRetries: -1, // avoid slow tests during exponential retries
			}, nil)
			if err != nil {
				t.Fatal(err)
			}
			defer clientSession.Close()

			params := &CallToolParams{
				Name:      "greet",
				Arguments: map[string]any{"Name": "foo"},
			}
			// Verify that we can call a tool.
			if _, err := clientSession.CallTool(ctx, params); err != nil {
				t.Fatalf("CallTool() failed: %v", err)
			}

			// Shut down the server. Sessions should terminate.
			go func() {
				if err := httpServer.Config.Shutdown(ctx); err != nil && !errors.Is(err, http.ErrServerClosed) {
					t.Errorf("closing http server: %v", err)
				}
			}()

			// Wait may return an error (after all, the connection failed), but it
			// should not hang.
			t.Log("Client waiting")
			_ = clientSession.Wait()
		})
	}
}

// TestClientReplay verifies that the client can recover from a mid-stream
// network failure and receive replayed messages (if replay is configured). It
// uses a proxy that is killed and restarted to simulate a recoverable network
// outage.
func TestClientReplay(t *testing.T) {
	for _, test := range []clientReplayTest{
		{"default", 0, true},
		{"no retries", -1, false},
	} {
		t.Run(test.name, func(t *testing.T) {
			testClientReplay(t, test)
		})
	}
}

type clientReplayTest struct {
	name          string
	maxRetries    int
	wantRecovered bool
}

func testClientReplay(t *testing.T, test clientReplayTest) {
	notifications := make(chan string)
	// Configure the real MCP server.
	server := NewServer(testImpl, nil)

	// Use a channel to synchronize the server's message sending with the test's
	// proxy-killing action.
	serverReadyToKillProxy := make(chan struct{})
	serverClosed := make(chan struct{})
	AddTool(server, &Tool{Name: "multiMessageTool", InputSchema: &jsonschema.Schema{Type: "object"}},
		func(ctx context.Context, req *CallToolRequest, args map[string]any) (*CallToolResult, any, error) {
			// Send one message to the request context, and another to a background
			// context (which will end up on the hanging GET).

			bgCtx := context.Background()
			req.Session.NotifyProgress(ctx, &ProgressNotificationParams{Message: "msg1"})
			req.Session.NotifyProgress(bgCtx, &ProgressNotificationParams{Message: "msg2"})

			// Signal the test that it can now kill the proxy.
			close(serverReadyToKillProxy)
			<-serverClosed

			// These messages should be queued for replay by the server after
			// the client's connection drops.
			req.Session.NotifyProgress(ctx, &ProgressNotificationParams{Message: "msg3"})
			req.Session.NotifyProgress(bgCtx, &ProgressNotificationParams{Message: "msg4"})
			return new(CallToolResult), nil, nil
		})

	realServer := httptest.NewServer(NewStreamableHTTPHandler(func(*http.Request) *Server { return server }, nil))
	defer realServer.Close()
	realServerURL, err := url.Parse(realServer.URL)
	if err != nil {
		t.Fatalf("Failed to parse real server URL: %v", err)
	}

	// Configure a proxy that sits between the client and the real server.
	proxyHandler := httputil.NewSingleHostReverseProxy(realServerURL)
	proxy := httptest.NewServer(proxyHandler)
	proxyAddr := proxy.Listener.Addr().String() // Get the address to restart it later.

	// Configure the client to connect to the proxy with default options.
	ctx, cancel := context.WithTimeout(context.Background(), 10*time.Second)
	defer cancel()
	client := NewClient(testImpl, &ClientOptions{
		ProgressNotificationHandler: func(ctx context.Context, req *ProgressNotificationClientRequest) {
			notifications <- req.Params.Message
		},
	})
	clientSession, err := client.Connect(ctx, &StreamableClientTransport{
		Endpoint:   proxy.URL,
		MaxRetries: test.maxRetries,
	}, nil)
	if err != nil {
		t.Fatalf("client.Connect() failed: %v", err)
	}
	defer clientSession.Close()

	var (
		wg      sync.WaitGroup
		callErr error
	)
	wg.Add(1)
	go func() {
		defer wg.Done()
		_, callErr = clientSession.CallTool(ctx, &CallToolParams{Name: "multiMessageTool"})
	}()

	select {
	case <-serverReadyToKillProxy:
		// Server has sent the first two messages and is paused.
	case <-ctx.Done():
		t.Fatalf("Context timed out before server was ready to kill proxy")
	}

	// We should always get the first two notifications.
	msgs := readNotifications(t, ctx, notifications, 2)
	sort.Strings(msgs) // notifications may arrive in either order
	want := []string{"msg1", "msg2"}
	if diff := cmp.Diff(want, msgs); diff != "" {
		t.Errorf("Recovered notifications mismatch (-want +got):\n%s", diff)
	}

	// Simulate a total network failure by closing the proxy.
	t.Log("--- Killing proxy to simulate network failure ---")
	proxy.CloseClientConnections()
	proxy.Close()
	close(serverClosed)

	// Simulate network recovery by restarting the proxy on the same address.
	t.Logf("--- Restarting proxy on %s ---", proxyAddr)
	listener, err := net.Listen("tcp", proxyAddr)
	if err != nil {
		t.Fatalf("Failed to listen on proxy address: %v", err)
	}

	restartedProxy := &http.Server{Handler: proxyHandler}
	go restartedProxy.Serve(listener)
	defer restartedProxy.Close()

	wg.Wait()

	if test.wantRecovered {
		// If we've recovered, we should get all 4 notifications and the tool call
		// should have succeeded.
		msgs := readNotifications(t, ctx, notifications, 2)
		sort.Strings(msgs)
		want := []string{"msg3", "msg4"}
		if diff := cmp.Diff(want, msgs); diff != "" {
			t.Errorf("Recovered notifications mismatch (-want +got):\n%s", diff)
		}
		if callErr != nil {
			t.Errorf("CallTool failed unexpectedly: %v", err)
		}
	} else {
		// Otherwise, the call should fail.
		if callErr == nil {
			t.Errorf("CallTool succeeded unexpectedly")
		}
	}
}

func TestServerTransportCleanup(t *testing.T) {
	nClient := 3

	var mu sync.Mutex
	var id int = -1 // session id starting from "0", "1", "2"...
	chans := make(map[string]chan struct{}, nClient)

	server := NewServer(testImpl, &ServerOptions{
		KeepAlive: 10 * time.Millisecond,
		GetSessionID: func() string {
			mu.Lock()
			defer mu.Unlock()
			id++
			if id == nClient {
				t.Errorf("creating more than %v session", nClient)
			}
			chans[fmt.Sprint(id)] = make(chan struct{}, 1)
			return fmt.Sprint(id)
		},
		OnSessionClose: func(sessionID string) {
			chans[sessionID] <- struct{}{}
		},
	})

<<<<<<< HEAD
=======
	handler := NewStreamableHTTPHandler(func(*http.Request) *Server { return server }, nil)
	handler.onTransportDeletion = func(sessionID string) {
		chans[sessionID] <- struct{}{}
	}

>>>>>>> 28753c9f
	httpServer := httptest.NewServer(handler)
	defer httpServer.Close()

	ctx, cancel := context.WithTimeout(context.Background(), 10*time.Second)
	defer cancel()

	// Spin up clients connect to the same server but refuse to ping request.
	for range nClient {
		client := NewClient(testImpl, nil)
		pingMiddleware := func(next MethodHandler) MethodHandler {
			return func(
				ctx context.Context,
				method string,
				req Request,
			) (Result, error) {
				if method == "ping" {
					return &emptyResult{}, errors.New("ping error")
				}
				return next(ctx, method, req)
			}
		}
		client.AddReceivingMiddleware(pingMiddleware)
		clientSession, err := client.Connect(ctx, &StreamableClientTransport{Endpoint: httpServer.URL}, nil)
		if err != nil {
			t.Fatalf("client.Connect() failed: %v", err)
		}
		defer clientSession.Close()
	}

	for _, ch := range chans {
		select {
		case <-ctx.Done():
			t.Errorf("did not capture transport deletion event from all session in 10 seconds")
		case <-ch: // Received transport deletion signal of this session
		}
	}

	handler.mu.Lock()
	if len(handler.transports) != 0 {
		t.Errorf("want empty transports map, find %v entries from handler's transports map", len(handler.transports))
	}
	handler.mu.Unlock()
}

// TestServerInitiatedSSE verifies that the persistent SSE connection remains
// open and can receive server-initiated events.
func TestServerInitiatedSSE(t *testing.T) {
	notifications := make(chan string)
	server := NewServer(testImpl, nil)

	httpServer := httptest.NewServer(NewStreamableHTTPHandler(func(*http.Request) *Server { return server }, nil))
	defer httpServer.Close()

	ctx, cancel := context.WithTimeout(context.Background(), 10*time.Second)
	defer cancel()
	client := NewClient(testImpl, &ClientOptions{
		ToolListChangedHandler: func(context.Context, *ToolListChangedRequest) {
			notifications <- "toolListChanged"
		},
	})
	clientSession, err := client.Connect(ctx, &StreamableClientTransport{Endpoint: httpServer.URL}, nil)
	if err != nil {
		t.Fatalf("client.Connect() failed: %v", err)
	}
	defer clientSession.Close()
	AddTool(server, &Tool{Name: "testTool", InputSchema: &jsonschema.Schema{Type: "object"}},
		func(context.Context, *CallToolRequest, map[string]any) (*CallToolResult, any, error) {
			return &CallToolResult{}, nil, nil
		})
	receivedNotifications := readNotifications(t, ctx, notifications, 1)
	wantReceived := []string{"toolListChanged"}
	if diff := cmp.Diff(wantReceived, receivedNotifications); diff != "" {
		t.Errorf("Received notifications mismatch (-want +got):\n%s", diff)
	}
}

// Helper to read a specific number of notifications.
func readNotifications(t *testing.T, ctx context.Context, notifications chan string, count int) []string {
	t.Helper()
	var collectedNotifications []string
	for {
		select {
		case n := <-notifications:
			collectedNotifications = append(collectedNotifications, n)
			if len(collectedNotifications) == count {
				return collectedNotifications
			}
		case <-ctx.Done():
			if len(collectedNotifications) != count {
				t.Fatalf("readProgressNotifications(): did not receive expected notifications, got %d, want %d", len(collectedNotifications), count)
			}
			return collectedNotifications
		}
	}
}

// JSON-RPC message constructors.
func req(id int64, method string, params any) *jsonrpc.Request {
	r := &jsonrpc.Request{
		Method: method,
		Params: mustMarshal(params),
	}
	if id > 0 {
		r.ID = jsonrpc2.Int64ID(id)
	}
	return r
}

func resp(id int64, result any, err error) *jsonrpc.Response {
	return &jsonrpc.Response{
		ID:     jsonrpc2.Int64ID(id),
		Result: mustMarshal(result),
		Error:  err,
	}
}

func TestStreamableServerTransport(t *testing.T) {
	// This test checks detailed behavior of the streamable server transport, by
	// faking the behavior of a streamable client using a sequence of HTTP
	// requests.

	// Predefined steps, to avoid repetition below.
	initReq := req(1, methodInitialize, &InitializeParams{})
	initResp := resp(1, &InitializeResult{
		Capabilities: &ServerCapabilities{
			Logging: &LoggingCapabilities{},
			Tools:   &ToolCapabilities{ListChanged: true},
		},
		ProtocolVersion: latestProtocolVersion,
		ServerInfo:      &Implementation{Name: "testServer", Version: "v1.0.0"},
	}, nil)
	initializedMsg := req(0, notificationInitialized, &InitializedParams{})
	initialize := streamableRequest{
		method:         "POST",
		messages:       []jsonrpc.Message{initReq},
		wantStatusCode: http.StatusOK,
		wantMessages:   []jsonrpc.Message{initResp},
		wantSessionID:  true,
	}
	initialized := streamableRequest{
		method:         "POST",
		messages:       []jsonrpc.Message{initializedMsg},
		wantStatusCode: http.StatusAccepted,
	}

	tests := []struct {
		name     string
		tool     func(*testing.T, context.Context, *ServerSession)
		requests []streamableRequest // http requests
	}{
		{
			name: "basic",
			requests: []streamableRequest{
				initialize,
				initialized,
				{
					method:         "POST",
					messages:       []jsonrpc.Message{req(2, "tools/call", &CallToolParams{Name: "tool"})},
					wantStatusCode: http.StatusOK,
					wantMessages:   []jsonrpc.Message{resp(2, &CallToolResult{Content: []Content{}}, nil)},
				},
			},
		},
		{
			name: "accept headers",
			requests: []streamableRequest{
				initialize,
				initialized,
				// Test various accept headers.
				{
					method:         "POST",
					headers:        http.Header{"Accept": {"text/plain", "application/*"}},
					messages:       []jsonrpc.Message{req(3, "tools/call", &CallToolParams{Name: "tool"})},
					wantStatusCode: http.StatusBadRequest, // missing text/event-stream
				},
				{
					method:         "POST",
					headers:        http.Header{"Accept": {"text/event-stream"}},
					messages:       []jsonrpc.Message{req(3, "tools/call", &CallToolParams{Name: "tool"})},
					wantStatusCode: http.StatusBadRequest, // missing application/json
				},
				{
					method:         "POST",
					headers:        http.Header{"Accept": {"text/plain", "*/*"}},
					messages:       []jsonrpc.Message{req(4, "tools/call", &CallToolParams{Name: "tool"})},
					wantStatusCode: http.StatusOK,
					wantMessages:   []jsonrpc.Message{resp(4, &CallToolResult{Content: []Content{}}, nil)},
				},
				{
					method:         "POST",
					headers:        http.Header{"Accept": {"text/*, application/*"}},
					messages:       []jsonrpc.Message{req(4, "tools/call", &CallToolParams{Name: "tool"})},
					wantStatusCode: http.StatusOK,
					wantMessages:   []jsonrpc.Message{resp(4, &CallToolResult{Content: []Content{}}, nil)},
				},
			},
		},
		{
			name: "protocol version headers",
			requests: []streamableRequest{
				initialize,
				initialized,
				{
					method:             "POST",
					headers:            http.Header{"mcp-protocol-version": {"2025-01-01"}}, // an invalid protocol version
					messages:           []jsonrpc.Message{req(2, "tools/call", &CallToolParams{Name: "tool"})},
					wantStatusCode:     http.StatusBadRequest,
					wantBodyContaining: "2025-03-26", // a supported version
					wantSessionID:      false,        // could be true, but shouldn't matter
				},
			},
		},
		{
			name: "batch rejected on 2025-06-18",
			requests: []streamableRequest{
				initialize,
				initialized,
				{
					method: "POST",
					// Explicitly set the protocol version header
					headers: http.Header{"MCP-Protocol-Version": {"2025-06-18"}},
					// Two messages => batch. Expect reject.
					messages: []jsonrpc.Message{
						req(101, "tools/call", &CallToolParams{Name: "tool"}),
						req(102, "tools/call", &CallToolParams{Name: "tool"}),
					},
					wantStatusCode:     http.StatusBadRequest,
					wantBodyContaining: "batch",
				},
			},
		},
		{
			name: "batch accepted on 2025-03-26",
			requests: []streamableRequest{
				initialize,
				initialized,
				{
					method:  "POST",
					headers: http.Header{"MCP-Protocol-Version": {"2025-03-26"}},
					// Two messages => batch. Expect OK with two responses in order.
					messages: []jsonrpc.Message{
						req(201, "tools/call", &CallToolParams{Name: "tool"}),
						req(202, "tools/call", &CallToolParams{Name: "tool"}),
					},
					wantStatusCode: http.StatusOK,
					wantMessages: []jsonrpc.Message{
						resp(201, &CallToolResult{Content: []Content{}}, nil),
						resp(202, &CallToolResult{Content: []Content{}}, nil),
					},
				},
			},
		},
		{
			name: "tool notification",
			tool: func(t *testing.T, ctx context.Context, ss *ServerSession) {
				// Send an arbitrary notification.
				if err := ss.NotifyProgress(ctx, &ProgressNotificationParams{}); err != nil {
					t.Errorf("Notify failed: %v", err)
				}
			},
			requests: []streamableRequest{
				initialize,
				initialized,
				{
					method: "POST",
					messages: []jsonrpc.Message{
						req(2, "tools/call", &CallToolParams{Name: "tool"}),
					},
					wantStatusCode: http.StatusOK,
					wantMessages: []jsonrpc.Message{
						req(0, "notifications/progress", &ProgressNotificationParams{}),
						resp(2, &CallToolResult{Content: []Content{}}, nil),
					},
				},
			},
		},
		{
			name: "tool upcall",
			tool: func(t *testing.T, ctx context.Context, ss *ServerSession) {
				// Make an arbitrary call.
				if _, err := ss.ListRoots(ctx, &ListRootsParams{}); err != nil {
					t.Errorf("Call failed: %v", err)
				}
			},
			requests: []streamableRequest{
				initialize,
				initialized,
				{
					method:    "POST",
					onRequest: 1,
					messages: []jsonrpc.Message{
						resp(1, &ListRootsResult{}, nil),
					},
					wantStatusCode: http.StatusAccepted,
				},
				{
					method: "POST",
					messages: []jsonrpc.Message{
						req(2, "tools/call", &CallToolParams{Name: "tool"}),
					},
					wantStatusCode: http.StatusOK,
					wantMessages: []jsonrpc.Message{
						req(1, "roots/list", &ListRootsParams{}),
						resp(2, &CallToolResult{Content: []Content{}}, nil),
					},
				},
			},
		},
		{
			name: "background",
			tool: func(t *testing.T, _ context.Context, ss *ServerSession) {
				// Perform operations on a background context, and ensure the client
				// receives it.
				ctx := context.Background()
				if err := ss.NotifyProgress(ctx, &ProgressNotificationParams{}); err != nil {
					t.Errorf("Notify failed: %v", err)
				}
				// TODO(rfindley): finish implementing logging.
				// if err := ss.LoggingMessage(ctx, &LoggingMessageParams{}); err != nil {
				// 	t.Errorf("Logging failed: %v", err)
				// }
				if _, err := ss.ListRoots(ctx, &ListRootsParams{}); err != nil {
					t.Errorf("Notify failed: %v", err)
				}
			},
			requests: []streamableRequest{
				initialize,
				initialized,
				{
					method:    "POST",
					onRequest: 1,
					messages: []jsonrpc.Message{
						resp(1, &ListRootsResult{}, nil),
					},
					wantStatusCode: http.StatusAccepted,
				},
				{
					method:         "GET",
					async:          true,
					wantStatusCode: http.StatusOK,
					closeAfter:     2,
					wantMessages: []jsonrpc.Message{
						req(0, "notifications/progress", &ProgressNotificationParams{}),
						req(1, "roots/list", &ListRootsParams{}),
					},
				},
				{
					method: "POST",
					messages: []jsonrpc.Message{
						req(2, "tools/call", &CallToolParams{Name: "tool"}),
					},
					wantStatusCode: http.StatusOK,
					wantMessages: []jsonrpc.Message{
						resp(2, &CallToolResult{Content: []Content{}}, nil),
					},
				},
				{
					method:         "DELETE",
					wantStatusCode: http.StatusNoContent,
					// Delete request expects 204 No Content with empty body. So override
					// the default "accept: application/json, text/event-stream" header.
					headers: map[string][]string{"Accept": nil},
				},
			},
		},
		{
			name: "errors",
			requests: []streamableRequest{
				{
					method:         "PUT",
					wantStatusCode: http.StatusMethodNotAllowed,
				},
				{
					method:         "DELETE",
					wantStatusCode: http.StatusBadRequest,
				},
				{
					method:         "POST",
					messages:       []jsonrpc.Message{req(1, "notamethod", nil)},
					wantStatusCode: http.StatusBadRequest, // notamethod is an invalid method
				},
				{
					method:         "POST",
					messages:       []jsonrpc.Message{req(0, "tools/call", &CallToolParams{Name: "tool"})},
					wantStatusCode: http.StatusBadRequest, // tools/call must have an ID
				},
				{
					method:         "POST",
					messages:       []jsonrpc.Message{req(2, "tools/call", &CallToolParams{Name: "tool"})},
					wantStatusCode: http.StatusOK,
					wantMessages: []jsonrpc.Message{resp(2, nil, &jsonrpc2.WireError{
						Message: `method "tools/call" is invalid during session initialization`,
					})},
				},
			},
		},
	}

	for _, test := range tests {
		t.Run(test.name, func(t *testing.T) {
			// Create a server containing a single tool, which runs the test tool
			// behavior, if any.
			server := NewServer(&Implementation{Name: "testServer", Version: "v1.0.0"}, nil)
			server.AddTool(
				&Tool{Name: "tool", InputSchema: &jsonschema.Schema{Type: "object"}},
				func(ctx context.Context, req *CallToolRequest) (*CallToolResult, error) {
					if test.tool != nil {
						test.tool(t, ctx, req.Session)
					}
					return &CallToolResult{}, nil
				})

			// Start the streamable handler.
			handler := NewStreamableHTTPHandler(func(req *http.Request) *Server { return server }, nil)
			defer handler.closeAll()

			testStreamableHandler(t, handler, test.requests)
		})
	}
}

func testStreamableHandler(t *testing.T, handler http.Handler, requests []streamableRequest) {
	httpServer := httptest.NewServer(handler)
	defer httpServer.Close()

	// blocks records request blocks by jsonrpc. ID.
	//
	// When an OnRequest step is encountered, it waits on the corresponding
	// block. When a request with that ID is received, the block is closed.
	var mu sync.Mutex
	blocks := make(map[int64]chan struct{})
	for _, req := range requests {
		if req.onRequest > 0 {
			blocks[req.onRequest] = make(chan struct{})
		}
	}

	// signal when all synchronous requests have executed, so we can fail
	// async requests that are blocked.
	syncRequestsDone := make(chan struct{})

	// To avoid complicated accounting for session ID, just set the first
	// non-empty session ID from a response.
	var sessionID atomic.Value
	sessionID.Store("")

	// doStep executes a single step.
	doStep := func(t *testing.T, i int, request streamableRequest) {
		if request.onRequest > 0 {
			// Block the step until we've received the server->client request.
			mu.Lock()
			block := blocks[request.onRequest]
			mu.Unlock()
			select {
			case <-block:
			case <-syncRequestsDone:
				t.Errorf("after all sync requests are complete, request still blocked on %d", request.onRequest)
				return
			}
		}

		// Collect messages received during this request, unblock other steps
		// when requests are received.
		var got []jsonrpc.Message
		out := make(chan jsonrpc.Message)
		// Cancel the step if we encounter a request that isn't going to be
		// handled.
		//
		// Also, add a timeout (hopefully generous).
		ctx, cancel := context.WithTimeout(context.Background(), 10*time.Second)

		var wg sync.WaitGroup
		wg.Add(1)
		go func() {
			defer wg.Done()

			for m := range out {
				if req, ok := m.(*jsonrpc.Request); ok && req.IsCall() {
					// Encountered a server->client request. We should have a
					// response queued. Otherwise, we may deadlock.
					mu.Lock()
					if block, ok := blocks[req.ID.Raw().(int64)]; ok {
						close(block)
					} else {
						t.Errorf("no queued response for %v", req.ID)
						cancel()
					}
					mu.Unlock()
				}
				got = append(got, m)
				if request.closeAfter > 0 && len(got) == request.closeAfter {
					cancel()
				}
			}
		}()

		gotSessionID, gotStatusCode, gotBody, err := request.do(ctx, httpServer.URL, sessionID.Load().(string), out)

		// Don't fail on cancelled requests: error (if any) is handled
		// elsewhere.
		if err != nil && ctx.Err() == nil {
			t.Fatal(err)
		}

		if gotStatusCode != request.wantStatusCode {
			t.Errorf("request #%d: got status %d, want %d", i, gotStatusCode, request.wantStatusCode)
		}
		if got := gotSessionID != ""; got != request.wantSessionID {
			t.Errorf("request #%d: got session id: %t, want %t", i, got, request.wantSessionID)
		}
		wg.Wait()

		if request.wantBodyContaining != "" {
			body := string(gotBody)
			if !strings.Contains(body, request.wantBodyContaining) {
				t.Errorf("body does not contain %q:\n%s", request.wantBodyContaining, body)
			}
		} else {
			transform := cmpopts.AcyclicTransformer("jsonrpcid", func(id jsonrpc.ID) any { return id.Raw() })
			if diff := cmp.Diff(request.wantMessages, got, transform); diff != "" {
				t.Errorf("request #%d: received unexpected messages (-want +got):\n%s", i, diff)
			}
		}
		sessionID.CompareAndSwap("", gotSessionID)
	}

	var wg sync.WaitGroup
	for i, request := range requests {
		if request.async || request.onRequest > 0 {
			wg.Add(1)
			go func() {
				defer wg.Done()
				doStep(t, i, request)
			}()
		} else {
			doStep(t, i, request)
		}
	}

	// Fail any blocked responses if they weren't needed by a synchronous
	// request.
	close(syncRequestsDone)

	wg.Wait()
}

// A streamableRequest describes a single streamable HTTP request, consisting
// of a request payload and expected response.
type streamableRequest struct {
	// If onRequest is > 0, this step only executes after a request with the
	// given ID is received.
	//
	// All onRequest steps must occur before the step that creates the request.
	//
	// To avoid tests hanging when there's a bug, it's expected that this
	// request is received in the course of a *synchronous* request to the
	// server (otherwise, we wouldn't be able to terminate the test without
	// analyzing a dependency graph).
	onRequest int64
	// If set, async causes the step to run asynchronously to other steps.
	// Redundant with OnRequest: all OnRequest steps are asynchronous.
	async bool

	// Request attributes
	method   string            // HTTP request method (required)
	headers  http.Header       // additional headers to set, overlaid on top of the default headers
	messages []jsonrpc.Message // messages to send

	closeAfter         int               // if nonzero, close after receiving this many messages
	wantStatusCode     int               // expected status code
	wantBodyContaining string            // if set, expect the response body to contain this text; overrides wantMessages
	wantMessages       []jsonrpc.Message // expected messages to receive; ignored if wantBodyContaining is set
	wantSessionID      bool              // whether or not a session ID is expected in the response
}

// streamingRequest makes a request to the given streamable server with the
// given url, sessionID, and method.
//
// If provided, the in messages are encoded in the request body. A single
// message is encoded as a JSON object. Multiple messages are batched as a JSON
// array.
//
// Any received messages are sent to the out channel, which is closed when the
// request completes.
//
// Returns the sessionID and http status code from the response. If an error is
// returned, sessionID and status code may still be set if the error occurs
// after the response headers have been received.
func (s streamableRequest) do(ctx context.Context, serverURL, sessionID string, out chan<- jsonrpc.Message) (string, int, []byte, error) {
	defer close(out)

	var body []byte
	if len(s.messages) == 1 {
		data, err := jsonrpc2.EncodeMessage(s.messages[0])
		if err != nil {
			return "", 0, nil, fmt.Errorf("encoding message: %w", err)
		}
		body = data
	} else {
		var rawMsgs []json.RawMessage
		for _, msg := range s.messages {
			data, err := jsonrpc2.EncodeMessage(msg)
			if err != nil {
				return "", 0, nil, fmt.Errorf("encoding message: %w", err)
			}
			rawMsgs = append(rawMsgs, data)
		}
		data, err := json.Marshal(rawMsgs)
		if err != nil {
			return "", 0, nil, fmt.Errorf("marshaling batch: %w", err)
		}
		body = data
	}

	req, err := http.NewRequestWithContext(ctx, s.method, serverURL, bytes.NewReader(body))
	if err != nil {
		return "", 0, nil, fmt.Errorf("creating request: %w", err)
	}
	if sessionID != "" {
		req.Header.Set(sessionIDHeader, sessionID)
	}
	req.Header.Set("Content-Type", "application/json")
	req.Header.Set("Accept", "application/json, text/event-stream")
	maps.Copy(req.Header, s.headers)

	resp, err := http.DefaultClient.Do(req)
	if err != nil {
		return "", 0, nil, fmt.Errorf("request failed: %v", err)
	}
	defer resp.Body.Close()

	newSessionID := resp.Header.Get(sessionIDHeader)

	contentType := resp.Header.Get("Content-Type")
	var respBody []byte
	if strings.HasPrefix(contentType, "text/event-stream") {
		r := readerInto{resp.Body, new(bytes.Buffer)}
		for evt, err := range scanEvents(r) {
			if err != nil {
				return newSessionID, resp.StatusCode, nil, fmt.Errorf("reading events: %v", err)
			}
			// TODO(rfindley): do we need to check evt.name?
			// Does the MCP spec say anything about this?
			msg, err := jsonrpc2.DecodeMessage(evt.Data)
			if err != nil {
				return newSessionID, resp.StatusCode, nil, fmt.Errorf("decoding message: %w", err)
			}
			out <- msg
		}
		respBody = r.w.Bytes()
	} else if strings.HasPrefix(contentType, "application/json") {
		data, err := io.ReadAll(resp.Body)
		if err != nil {
			return newSessionID, resp.StatusCode, nil, fmt.Errorf("reading json body: %w", err)
		}
		respBody = data
		msg, err := jsonrpc2.DecodeMessage(data)
		if err != nil {
			return newSessionID, resp.StatusCode, nil, fmt.Errorf("decoding message: %w", err)
		}
		out <- msg
	} else {
		respBody, err = io.ReadAll(resp.Body)
		if err != nil {
			return newSessionID, resp.StatusCode, nil, fmt.Errorf("reading response: %v", err)
		}
	}

	return newSessionID, resp.StatusCode, respBody, nil
}

// readerInto is an io.Reader that writes any bytes read from r into w.
type readerInto struct {
	r io.Reader
	w *bytes.Buffer
}

// Read implements io.Reader.
func (r readerInto) Read(p []byte) (n int, err error) {
	n, err = r.r.Read(p)
	if err == nil || err == io.EOF {
		n2, err2 := r.w.Write(p[:n])
		if err2 != nil {
			return n, fmt.Errorf("failed to write: %v", err)
		}
		if n2 != n {
			return n, fmt.Errorf("short write: %d != %d", n2, n)
		}
	}
	return n, err
}

func mustMarshal(v any) json.RawMessage {
	if v == nil {
		return nil
	}
	data, err := json.Marshal(v)
	if err != nil {
		panic(err)
	}
	return data
}

func TestEventID(t *testing.T) {
	tests := []struct {
		sid string
		idx int
	}{
		{"0", 0},
		{"0", 1},
		{"1", 0},
		{"1", 1},
		{"", 1},
		{"1234", 5678},
	}

	for _, test := range tests {
		t.Run(fmt.Sprintf("%s_%d", test.sid, test.idx), func(t *testing.T) {
			eventID := formatEventID(test.sid, test.idx)
			gotSID, gotIdx, ok := parseEventID(eventID)
			if !ok {
				t.Fatalf("parseEventID(%q) failed, want ok", eventID)
			}
			if gotSID != test.sid || gotIdx != test.idx {
				t.Errorf("parseEventID(%q) = %s, %d, want %s, %d", eventID, gotSID, gotIdx, test.sid, test.idx)
			}
		})
	}

	invalid := []string{
		"",
		"_",
		"1_",
		"1_a",
		"1_-1",
	}

	for _, eventID := range invalid {
		t.Run(fmt.Sprintf("invalid_%q", eventID), func(t *testing.T) {
			if _, _, ok := parseEventID(eventID); ok {
				t.Errorf("parseEventID(%q) succeeded, want failure", eventID)
			}
		})
	}
}

func TestStreamableStateless(t *testing.T) {
	initReq := req(1, methodInitialize, &InitializeParams{})
	initResp := resp(1, &InitializeResult{
		Capabilities: &ServerCapabilities{
			Logging: &LoggingCapabilities{},
			Tools:   &ToolCapabilities{ListChanged: true},
		},
		ProtocolVersion: latestProtocolVersion,
		ServerInfo:      &Implementation{Name: "test", Version: "v1.0.0"},
	}, nil)
	// This version of sayHi expects
	// that request from our client).
	sayHi := func(ctx context.Context, req *CallToolRequest, args hiParams) (*CallToolResult, any, error) {
		if err := req.Session.Ping(ctx, nil); err == nil {
			// ping should fail, but not break the connection
			t.Errorf("ping succeeded unexpectedly")
		}
		return &CallToolResult{Content: []Content{&TextContent{Text: "hi " + args.Name}}}, nil, nil
	}

	requests := []streamableRequest{
		{
			method:         "POST",
			messages:       []jsonrpc.Message{initReq},
			wantStatusCode: http.StatusOK,
			wantMessages:   []jsonrpc.Message{initResp},
			wantSessionID:  false, // sessionless
		},
		{
			method:             "POST",
			wantStatusCode:     http.StatusOK,
			messages:           []jsonrpc.Message{req(1, "tools/list", struct{}{})},
			wantBodyContaining: "greet",
		},
		{
			method:         "GET",
			wantStatusCode: http.StatusMethodNotAllowed,
		},
		{
			method:         "POST",
			wantStatusCode: http.StatusOK,
			messages: []jsonrpc.Message{
				req(2, "tools/call", &CallToolParams{Name: "greet", Arguments: hiParams{Name: "World"}}),
			},
			wantMessages: []jsonrpc.Message{
				resp(2, &CallToolResult{
					Content: []Content{&TextContent{Text: "hi World"}},
				}, nil),
			},
		},
		{
			method:         "POST",
			wantStatusCode: http.StatusOK,
			messages: []jsonrpc.Message{
				req(2, "tools/call", &CallToolParams{Name: "greet", Arguments: hiParams{Name: "foo"}}),
			},
			wantMessages: []jsonrpc.Message{
				resp(2, &CallToolResult{
					Content: []Content{&TextContent{Text: "hi foo"}},
				}, nil),
			},
		},
	}

	testClientCompatibility := func(t *testing.T, handler http.Handler) {
		ctx := context.Background()
		httpServer := httptest.NewServer(handler)
		defer httpServer.Close()
		cs, err := NewClient(testImpl, nil).Connect(ctx, &StreamableClientTransport{Endpoint: httpServer.URL}, nil)
		if err != nil {
			t.Fatal(err)
		}
		res, err := cs.CallTool(ctx, &CallToolParams{Name: "greet", Arguments: hiParams{Name: "bar"}})
		if err != nil {
			t.Fatal(err)
		}
		if got, want := textContent(t, res), "hi bar"; got != want {
			t.Errorf("Result = %q, want %q", got, want)
		}
	}

	sessionlessHandler := NewStreamableHTTPHandler(func(*http.Request) *Server {
		// Return a stateless server which never assigns a session ID.
		server := NewServer(testImpl, &ServerOptions{
			GetSessionID: func() string { return "" },
		})
		AddTool(server, &Tool{Name: "greet", Description: "say hi"}, sayHi)
		return server
	}, &StreamableHTTPOptions{
		Stateless: true,
	})

	// First, test the "sessionless" stateless mode, where there is no session ID.
	t.Run("sessionless", func(t *testing.T) {
		testStreamableHandler(t, sessionlessHandler, requests)
		testClientCompatibility(t, sessionlessHandler)
	})

	// Next, test the default stateless mode, where session IDs are permitted.
	//
	// This can be used by tools to look up application state preserved across
	// subsequent requests.
	requests[0].wantSessionID = true // now expect a session ID for initialize
	statelessHandler := NewStreamableHTTPHandler(func(*http.Request) *Server {
		// Return a server with default options which should assign a random session ID.
		server := NewServer(testImpl, nil)
		AddTool(server, &Tool{Name: "greet", Description: "say hi"}, sayHi)
		return server
	}, &StreamableHTTPOptions{
		Stateless: true,
	})
	t.Run("stateless", func(t *testing.T) {
		testStreamableHandler(t, statelessHandler, requests)
		testClientCompatibility(t, sessionlessHandler)
	})
}

func textContent(t *testing.T, res *CallToolResult) string {
	t.Helper()
	if len(res.Content) != 1 {
		t.Fatalf("len(Content) = %d, want 1", len(res.Content))
	}
	text, ok := res.Content[0].(*TextContent)
	if !ok {
		t.Fatalf("Content[0] is %T, want *TextContent", res.Content[0])
	}
	return text.Text
}

func TestTokenInfo(t *testing.T) {
	defer func(b bool) { testAuth = b }(testAuth)
	testAuth = true
	ctx := context.Background()

	// Create a server with a tool that returns TokenInfo.
	tokenInfo := func(ctx context.Context, req *CallToolRequest, _ struct{}) (*CallToolResult, any, error) {
		return &CallToolResult{Content: []Content{&TextContent{Text: fmt.Sprintf("%v", req.Extra.TokenInfo)}}}, nil, nil
	}
	server := NewServer(testImpl, nil)
	AddTool(server, &Tool{Name: "tokenInfo", Description: "return token info"}, tokenInfo)

	streamHandler := NewStreamableHTTPHandler(func(req *http.Request) *Server { return server }, nil)
	verifier := func(context.Context, string, *http.Request) (*auth.TokenInfo, error) {
		return &auth.TokenInfo{
			Scopes: []string{"scope"},
			// Expiration is far, far in the future.
			Expiration: time.Date(5000, 1, 2, 3, 4, 5, 0, time.UTC),
		}, nil
	}
	handler := auth.RequireBearerToken(verifier, nil)(streamHandler)
	httpServer := httptest.NewServer(handler)
	defer httpServer.Close()

	transport := &StreamableClientTransport{Endpoint: httpServer.URL}
	client := NewClient(testImpl, nil)
	session, err := client.Connect(ctx, transport, nil)
	if err != nil {
		t.Fatalf("client.Connect() failed: %v", err)
	}
	defer session.Close()

	res, err := session.CallTool(ctx, &CallToolParams{Name: "tokenInfo"})
	if err != nil {
		t.Fatal(err)
	}
	if len(res.Content) == 0 {
		t.Fatal("missing content")
	}
	tc, ok := res.Content[0].(*TextContent)
	if !ok {
		t.Fatal("not TextContent")
	}
	if g, w := tc.Text, "&{[scope] 5000-01-02 03:04:05 +0000 UTC map[]}"; g != w {
		t.Errorf("got %q, want %q", g, w)
	}
}

func TestStreamableGET(t *testing.T) {
	// This test checks the fix for problematic behavior described in #410:
	// Hanging GET headers should be written immediately, even if there are no
	// messages.
	server := NewServer(testImpl, nil)

	handler := NewStreamableHTTPHandler(func(req *http.Request) *Server { return server }, nil)
	httpServer := httptest.NewServer(handler)
	defer httpServer.Close()

	ctx, cancel := context.WithTimeout(context.Background(), 10*time.Second)
	defer cancel()

	newReq := func(method string, msg jsonrpc.Message) *http.Request {
		var body io.Reader
		if msg != nil {
			data, err := jsonrpc2.EncodeMessage(msg)
			if err != nil {
				t.Fatal(err)
			}
			body = bytes.NewReader(data)
		}
		req, err := http.NewRequestWithContext(ctx, method, httpServer.URL, body)
		if err != nil {
			t.Fatal(err)
		}
		req.Header.Set("Accept", "application/json, text/event-stream")
		if msg != nil {
			req.Header.Set("Content-Type", "application/json")
		}
		return req
	}

	get1 := newReq(http.MethodGet, nil)
	resp, err := http.DefaultClient.Do(get1)
	if err != nil {
		t.Fatal(err)
	}
	if got, want := resp.StatusCode, http.StatusMethodNotAllowed; got != want {
		t.Errorf("initial GET: got status %d, want %d", got, want)
	}
	defer resp.Body.Close()

	post1 := newReq(http.MethodPost, req(1, methodInitialize, &InitializeParams{}))
	resp, err = http.DefaultClient.Do(post1)
	if err != nil {
		t.Fatal(err)
	}
	defer resp.Body.Close()
	if got, want := resp.StatusCode, http.StatusOK; got != want {
		body, err := io.ReadAll(resp.Body)
		if err != nil {
			t.Fatal(err)
		}
		t.Errorf("initialize POST: got status %d, want %d; body:\n%s", got, want, string(body))
	}

	sessionID := resp.Header.Get(sessionIDHeader)
	if sessionID == "" {
		t.Fatalf("initialized missing session ID")
	}

	get2 := newReq("GET", nil)
	get2.Header.Set(sessionIDHeader, sessionID)
	resp, err = http.DefaultClient.Do(get2)
	if err != nil {
		t.Fatal(err)
	}
	defer resp.Body.Close()
	if got, want := resp.StatusCode, http.StatusOK; got != want {
		t.Errorf("GET with session ID: got status %d, want %d", got, want)
	}
}

// TestStreamableHTTPHandler_OnSessionClose_SessionDeletion tests that the
// OnSessionClose callback is called when the client closes the session.
func TestStreamableHTTPHandler_OnSessionClose_SessionDeletion(t *testing.T) {
	var closedSessions []string

	server := NewServer(testImpl, nil)
	handler := NewStreamableHTTPHandler(func(req *http.Request) *Server { return server }, &StreamableHTTPOptions{
		OnSessionClose: func(sessionID string) {
			closedSessions = append(closedSessions, sessionID)
		},
	})

	httpServer := httptest.NewServer(handler)
	t.Cleanup(httpServer.Close)

	ctx := context.Background()
	client := NewClient(testImpl, nil)
	transport := &StreamableClientTransport{Endpoint: httpServer.URL}
	session, err := client.Connect(ctx, transport, nil)
	if err != nil {
		t.Fatalf("client.Connect() failed: %v", err)
	}

	sessionID := session.ID()
	t.Log("Closing client session")
	err = session.Close()
	if err != nil {
		t.Fatalf("session.Close() failed: %v", err)
	}

	if len(closedSessions) != 1 {
		t.Fatalf("got %d closed sessions, want 1", len(closedSessions))
	}
	if closedSessions[0] != sessionID {
		t.Fatalf("got session ID %q, want %q", closedSessions[0], sessionID)
	}
}<|MERGE_RESOLUTION|>--- conflicted
+++ resolved
@@ -432,19 +432,16 @@
 			chans[fmt.Sprint(id)] = make(chan struct{}, 1)
 			return fmt.Sprint(id)
 		},
-		OnSessionClose: func(sessionID string) {
-			chans[sessionID] <- struct{}{}
-		},
 	})
 
-<<<<<<< HEAD
-=======
-	handler := NewStreamableHTTPHandler(func(*http.Request) *Server { return server }, nil)
-	handler.onTransportDeletion = func(sessionID string) {
-		chans[sessionID] <- struct{}{}
-	}
-
->>>>>>> 28753c9f
+	handler := NewStreamableHTTPHandler(func(*http.Request) *Server { return server },
+		&StreamableHTTPOptions{
+			OnSessionClose: func(sessionID string) {
+				chans[sessionID] <- struct{}{}
+			},
+		},
+	)
+
 	httpServer := httptest.NewServer(handler)
 	defer httpServer.Close()
 
