--- conflicted
+++ resolved
@@ -1088,9 +1088,16 @@
 	})
 }
 
-<<<<<<< HEAD
-	// Verify we can make another request without session ID
-	checkRequest(`{"jsonrpc":"2.0","method":"tools/call","id":2,"params":{"name":"greet","arguments":{"name":"World"}}}`)
+func textContent(t *testing.T, res *CallToolResult) string {
+	t.Helper()
+	if len(res.Content) != 1 {
+		t.Fatalf("len(Content) = %d, want 1", len(res.Content))
+	}
+	text, ok := res.Content[0].(*TextContent)
+	if !ok {
+		t.Fatalf("Content[0] is %T, want *TextContent", res.Content[0])
+	}
+	return text.Text
 }
 
 func TestTokenInfo(t *testing.T) {
@@ -1139,16 +1146,4 @@
 	if g, w := tc.Text, "&{[scope] 5000-01-02 03:04:05 +0000 UTC map[]}"; g != w {
 		t.Errorf("got %q, want %q", g, w)
 	}
-=======
-func textContent(t *testing.T, res *CallToolResult) string {
-	t.Helper()
-	if len(res.Content) != 1 {
-		t.Fatalf("len(Content) = %d, want 1", len(res.Content))
-	}
-	text, ok := res.Content[0].(*TextContent)
-	if !ok {
-		t.Fatalf("Content[0] is %T, want *TextContent", res.Content[0])
-	}
-	return text.Text
->>>>>>> 1a54234c
 }