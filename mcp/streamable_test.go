// Copyright 2025 The Go MCP SDK Authors. All rights reserved.
// Use of this source code is governed by an MIT-style
// license that can be found in the LICENSE file.

package mcp

import (
	"bytes"
	"context"
	"encoding/json"
	"errors"
	"fmt"
	"io"
	"maps"
	"net"
	"net/http"
	"net/http/cookiejar"
	"net/http/httptest"
	"net/http/httputil"
	"net/url"
	"sort"
	"strings"
	"sync"
	"sync/atomic"
	"testing"
	"time"

	"github.com/google/go-cmp/cmp"
	"github.com/google/go-cmp/cmp/cmpopts"
	"github.com/google/jsonschema-go/jsonschema"
	"github.com/modelcontextprotocol/go-sdk/auth"
	"github.com/modelcontextprotocol/go-sdk/internal/jsonrpc2"
	"github.com/modelcontextprotocol/go-sdk/jsonrpc"
)

func TestStreamableTransports(t *testing.T) {
	// This test checks that the streamable server and client transports can
	// communicate.

	ctx := context.Background()

	for _, useJSON := range []bool{false, true} {
		t.Run(fmt.Sprintf("JSONResponse=%v", useJSON), func(t *testing.T) {
			// Create a server with some simple tools.
			server := NewServer(testImpl, nil)
			AddTool(server, &Tool{Name: "greet", Description: "say hi"}, sayHi)
			// The "hang" tool checks that context cancellation is propagated.
			// It hangs until the context is cancelled.
			var (
				start     = make(chan struct{})
				cancelled = make(chan struct{}, 1) // don't block the request
			)
			hang := func(ctx context.Context, req *CallToolRequest, args any) (*CallToolResult, any, error) {
				start <- struct{}{}
				select {
				case <-ctx.Done():
					cancelled <- struct{}{}
				case <-time.After(5 * time.Second):
					return nil, nil, nil
				}
				return nil, nil, nil
			}
			AddTool(server, &Tool{Name: "hang"}, hang)
			AddTool(server, &Tool{Name: "sample"}, func(ctx context.Context, req *CallToolRequest, args any) (*CallToolResult, any, error) {
				// Test that we can make sampling requests during tool handling.
				//
				// Try this on both the request context and a background context, so
				// that messages may be delivered on either the POST or GET connection.
				for _, ctx := range map[string]context.Context{
					"request context":    ctx,
					"background context": context.Background(),
				} {
					res, err := req.Session.CreateMessage(ctx, &CreateMessageParams{})
					if err != nil {
						return nil, nil, err
					}
					if g, w := res.Model, "aModel"; g != w {
						return nil, nil, fmt.Errorf("got %q, want %q", g, w)
					}
				}
				return &CallToolResult{}, nil, nil
			})

			// Start an httptest.Server with the StreamableHTTPHandler, wrapped in a
			// cookie-checking middleware.
			handler := NewStreamableHTTPHandler(func(req *http.Request) *Server { return server }, &StreamableHTTPOptions{
				JSONResponse: useJSON,
			})

			var (
				headerMu   sync.Mutex
				lastHeader http.Header
			)
			httpServer := httptest.NewServer(http.HandlerFunc(func(w http.ResponseWriter, r *http.Request) {
				headerMu.Lock()
				lastHeader = r.Header
				headerMu.Unlock()
				cookie, err := r.Cookie("test-cookie")
				if err != nil {
					t.Errorf("missing cookie: %v", err)
				} else if cookie.Value != "test-value" {
					t.Errorf("got cookie %q, want %q", cookie.Value, "test-value")
				}
				handler.ServeHTTP(w, r)
			}))
			defer httpServer.Close()

			// Create a client and connect it to the server using our StreamableClientTransport.
			// Check that all requests honor a custom client.
			jar, err := cookiejar.New(nil)
			if err != nil {
				t.Fatal(err)
			}
			u, err := url.Parse(httpServer.URL)
			if err != nil {
				t.Fatal(err)
			}
			jar.SetCookies(u, []*http.Cookie{{Name: "test-cookie", Value: "test-value"}})
			httpClient := &http.Client{Jar: jar}
			transport := &StreamableClientTransport{
				Endpoint:   httpServer.URL,
				HTTPClient: httpClient,
			}
			client := NewClient(testImpl, &ClientOptions{
				CreateMessageHandler: func(context.Context, *CreateMessageRequest) (*CreateMessageResult, error) {
					return &CreateMessageResult{Model: "aModel", Content: &TextContent{}}, nil
				},
			})
			session, err := client.Connect(ctx, transport, nil)
			if err != nil {
				t.Fatalf("client.Connect() failed: %v", err)
			}
			defer session.Close()
			sid := session.ID()
			if sid == "" {
				t.Fatalf("empty session ID")
			}
			if g, w := session.mcpConn.(*streamableClientConn).initializedResult.ProtocolVersion, latestProtocolVersion; g != w {
				t.Fatalf("got protocol version %q, want %q", g, w)
			}

			// Verify the behavior of various tools.

			// The "greet" tool should just work.
			params := &CallToolParams{
				Name:      "greet",
				Arguments: map[string]any{"Name": "foo"},
			}
			got, err := session.CallTool(ctx, params)
			if err != nil {
				t.Fatalf("CallTool() failed: %v", err)
			}
			if g := session.ID(); g != sid {
				t.Errorf("session ID: got %q, want %q", g, sid)
			}
			if g, w := lastHeader.Get(protocolVersionHeader), latestProtocolVersion; g != w {
				t.Errorf("got protocol version header %q, want %q", g, w)
			}
			want := &CallToolResult{
				Content: []Content{&TextContent{Text: "hi foo"}},
			}
			if diff := cmp.Diff(want, got, ctrCmpOpts...); diff != "" {
				t.Errorf("CallTool() returned unexpected content (-want +got):\n%s", diff)
			}

			// The "hang" tool should be cancellable.
			ctx2, cancel := context.WithCancel(context.Background())
			go session.CallTool(ctx2, &CallToolParams{Name: "hang"})
			<-start
			cancel()
			select {
			case <-cancelled:
			case <-time.After(5 * time.Second):
				t.Fatal("timeout waiting for cancellation")
			}

			// The "sampling" tool should be able to issue sampling requests during
			// tool operation.
			result, err := session.CallTool(ctx, &CallToolParams{
				Name:      "sample",
				Arguments: map[string]any{},
			})
			if err != nil {
				t.Fatal(err)
			}
			if result.IsError {
				t.Fatalf("tool failed: %s", result.Content[0].(*TextContent).Text)
			}
		})
	}
}

func TestStreamableServerShutdown(t *testing.T) {
	ctx := context.Background()

	// This test checks that closing the streamable HTTP server actually results
	// in client session termination, provided one of following holds:
	//  1. The server is stateful, and therefore the hanging GET fails the connection.
	//  2. The server is stateless, and the client uses a KeepAlive.
	tests := []struct {
		name                 string
		stateless, keepalive bool
	}{
		{"stateful", false, false},
		{"stateless with keepalive", true, true},
	}

	for _, test := range tests {
		t.Run(test.name, func(t *testing.T) {
			server := NewServer(testImpl, nil)
			// Add a tool, just so we can check things are working.
			AddTool(server, &Tool{Name: "greet"}, sayHi)

			handler := NewStreamableHTTPHandler(
				func(req *http.Request) *Server { return server },
				&StreamableHTTPOptions{Stateless: test.stateless})

			// When we shut down the server, we need to explicitly close ongoing
			// connections. Otherwise, the hanging GET may never terminate.
			httpServer := httptest.NewUnstartedServer(handler)
			httpServer.Config.RegisterOnShutdown(func() {
				for session := range server.Sessions() {
					session.Close()
				}
			})
			httpServer.Start()
			defer httpServer.Close()

			// Connect and run a tool.
			var opts ClientOptions
			if test.keepalive {
				opts.KeepAlive = 50 * time.Millisecond
			}
			client := NewClient(testImpl, &opts)
			clientSession, err := client.Connect(ctx, &StreamableClientTransport{
				Endpoint:   httpServer.URL,
				MaxRetries: -1, // avoid slow tests during exponential retries
			}, nil)
			if err != nil {
				t.Fatal(err)
			}
			defer clientSession.Close()

			params := &CallToolParams{
				Name:      "greet",
				Arguments: map[string]any{"Name": "foo"},
			}
			// Verify that we can call a tool.
			if _, err := clientSession.CallTool(ctx, params); err != nil {
				t.Fatalf("CallTool() failed: %v", err)
			}

			// Shut down the server. Sessions should terminate.
			go func() {
				if err := httpServer.Config.Shutdown(ctx); err != nil && !errors.Is(err, http.ErrServerClosed) {
					t.Errorf("closing http server: %v", err)
				}
			}()

			// Wait may return an error (after all, the connection failed), but it
			// should not hang.
			t.Log("Client waiting")
			_ = clientSession.Wait()
		})
	}
}

// TestClientReplay verifies that the client can recover from a mid-stream
// network failure and receive replayed messages (if replay is configured). It
// uses a proxy that is killed and restarted to simulate a recoverable network
// outage.
func TestClientReplay(t *testing.T) {
	for _, test := range []clientReplayTest{
		{"default", 0, true},
		{"no retries", -1, false},
	} {
		t.Run(test.name, func(t *testing.T) {
			testClientReplay(t, test)
		})
	}
}

type clientReplayTest struct {
	name          string
	maxRetries    int
	wantRecovered bool
}

func testClientReplay(t *testing.T, test clientReplayTest) {
	notifications := make(chan string)
	// Configure the real MCP server.
	server := NewServer(testImpl, nil)

	// Use a channel to synchronize the server's message sending with the test's
	// proxy-killing action.
	serverReadyToKillProxy := make(chan struct{})
	serverClosed := make(chan struct{})
	AddTool(server, &Tool{Name: "multiMessageTool", InputSchema: &jsonschema.Schema{Type: "object"}},
		func(ctx context.Context, req *CallToolRequest, args map[string]any) (*CallToolResult, any, error) {
			// Send one message to the request context, and another to a background
			// context (which will end up on the hanging GET).

			bgCtx := context.Background()
			req.Session.NotifyProgress(ctx, &ProgressNotificationParams{Message: "msg1"})
			req.Session.NotifyProgress(bgCtx, &ProgressNotificationParams{Message: "msg2"})

			// Signal the test that it can now kill the proxy.
			close(serverReadyToKillProxy)
			<-serverClosed

			// These messages should be queued for replay by the server after
			// the client's connection drops.
			req.Session.NotifyProgress(ctx, &ProgressNotificationParams{Message: "msg3"})
			req.Session.NotifyProgress(bgCtx, &ProgressNotificationParams{Message: "msg4"})
			return new(CallToolResult), nil, nil
		})

	realServer := httptest.NewServer(NewStreamableHTTPHandler(func(*http.Request) *Server { return server }, nil))
	t.Cleanup(func() {
		t.Log("Closing real HTTP server")
		realServer.Close()
	})
	realServerURL, err := url.Parse(realServer.URL)
	if err != nil {
		t.Fatalf("Failed to parse real server URL: %v", err)
	}

	// Configure a proxy that sits between the client and the real server.
	proxyHandler := httputil.NewSingleHostReverseProxy(realServerURL)
	proxy := httptest.NewServer(proxyHandler)
	proxyAddr := proxy.Listener.Addr().String() // Get the address to restart it later.

	// Configure the client to connect to the proxy with default options.
	ctx, cancel := context.WithTimeout(context.Background(), 10*time.Second)
	defer cancel()
	client := NewClient(testImpl, &ClientOptions{
		ProgressNotificationHandler: func(ctx context.Context, req *ProgressNotificationClientRequest) {
			notifications <- req.Params.Message
		},
	})
	clientSession, err := client.Connect(ctx, &StreamableClientTransport{
		Endpoint:   proxy.URL,
		MaxRetries: test.maxRetries,
	}, nil)
	if err != nil {
		t.Fatalf("client.Connect() failed: %v", err)
	}
	t.Cleanup(func() {
		t.Log("Closing clientSession")
		clientSession.Close()
	})

	toolCallResult := make(chan error, 1)
	go func() {
		_, callErr := clientSession.CallTool(ctx, &CallToolParams{Name: "multiMessageTool"})
		toolCallResult <- callErr
	}()

	select {
	case <-serverReadyToKillProxy:
		t.Log("Server has sent the first two messages and is paused.")
	case <-ctx.Done():
		t.Fatalf("Context timed out before server was ready to kill proxy")
	}

	// We should always get the first two notifications.
	msgs := readNotifications(t, ctx, notifications, 2)
	sort.Strings(msgs) // notifications may arrive in either order
	want := []string{"msg1", "msg2"}
	if diff := cmp.Diff(want, msgs); diff != "" {
		t.Errorf("Recovered notifications mismatch (-want +got):\n%s", diff)
	}

	// Simulate a total network failure by closing the proxy.
	t.Log("--- Killing proxy to simulate network failure ---")
	proxy.CloseClientConnections()
	proxy.Close()
	close(serverClosed)

	// Simulate network recovery by restarting the proxy on the same address.
	t.Logf("--- Restarting proxy on %s ---", proxyAddr)
	listener, err := net.Listen("tcp", proxyAddr)
	if err != nil {
		t.Fatalf("Failed to listen on proxy address: %v", err)
	}

	restartedProxy := &http.Server{Handler: proxyHandler}
	go restartedProxy.Serve(listener)
	t.Cleanup(func() { restartedProxy.Close() })

	callErr := <-toolCallResult

	if test.wantRecovered {
		// If we've recovered, we should get all 4 notifications and the tool call
		// should have succeeded.
		msgs := readNotifications(t, ctx, notifications, 2)
		sort.Strings(msgs)
		want := []string{"msg3", "msg4"}
		if diff := cmp.Diff(want, msgs); diff != "" {
			t.Errorf("Recovered notifications mismatch (-want +got):\n%s", diff)
		}
		if callErr != nil {
			t.Errorf("CallTool failed unexpectedly: %v", err)
		}
	} else {
		// Otherwise, the call should fail.
		if callErr == nil {
			t.Errorf("CallTool succeeded unexpectedly")
		}
	}
}

func TestServerTransportCleanup(t *testing.T) {
	nClient := 3

	var mu sync.Mutex
	var id int = -1 // session id starting from "0", "1", "2"...
	chans := make(map[string]chan struct{}, nClient)

	server := NewServer(testImpl, &ServerOptions{
		KeepAlive: 10 * time.Millisecond,
		GetSessionID: func() string {
			mu.Lock()
			defer mu.Unlock()
			id++
			if id == nClient {
				t.Errorf("creating more than %v session", nClient)
			}
			chans[fmt.Sprint(id)] = make(chan struct{}, 1)
			return fmt.Sprint(id)
		},
	})

	handler := NewStreamableHTTPHandler(func(*http.Request) *Server { return server }, nil)
	handler.onTransportDeletion = func(sessionID string) {
		chans[sessionID] <- struct{}{}
	}

	httpServer := httptest.NewServer(handler)
	defer httpServer.Close()

	ctx, cancel := context.WithTimeout(context.Background(), 10*time.Second)
	defer cancel()

	// Spin up clients connect to the same server but refuse to ping request.
	for range nClient {
		client := NewClient(testImpl, nil)
		pingMiddleware := func(next MethodHandler) MethodHandler {
			return func(
				ctx context.Context,
				method string,
				req Request,
			) (Result, error) {
				if method == "ping" {
					return &emptyResult{}, errors.New("ping error")
				}
				return next(ctx, method, req)
			}
		}
		client.AddReceivingMiddleware(pingMiddleware)
		clientSession, err := client.Connect(ctx, &StreamableClientTransport{Endpoint: httpServer.URL}, nil)
		if err != nil {
			t.Fatalf("client.Connect() failed: %v", err)
		}
		t.Cleanup(func() { _ = clientSession.Close() })
	}

	for _, ch := range chans {
		select {
		case <-ctx.Done():
			t.Errorf("did not capture transport deletion event from all session in 10 seconds")
		case <-ch:
			t.Log("Received session transport deletion signal")
		}
	}

	handler.mu.Lock()
	if len(handler.transports) != 0 {
		t.Errorf("want empty transports map, find %v entries from handler's transports map", len(handler.transports))
	}
	handler.mu.Unlock()
}

// TestServerInitiatedSSE verifies that the persistent SSE connection remains
// open and can receive server-initiated events.
func TestServerInitiatedSSE(t *testing.T) {
	notifications := make(chan string)
	server := NewServer(testImpl, nil)

	httpServer := httptest.NewServer(NewStreamableHTTPHandler(func(*http.Request) *Server { return server }, nil))
	defer httpServer.Close()

	ctx, cancel := context.WithTimeout(context.Background(), 10*time.Second)
	defer cancel()
	client := NewClient(testImpl, &ClientOptions{
		ToolListChangedHandler: func(context.Context, *ToolListChangedRequest) {
			notifications <- "toolListChanged"
		},
	})
	clientSession, err := client.Connect(ctx, &StreamableClientTransport{Endpoint: httpServer.URL}, nil)
	if err != nil {
		t.Fatalf("client.Connect() failed: %v", err)
	}
	defer clientSession.Close()
	AddTool(server, &Tool{Name: "testTool", InputSchema: &jsonschema.Schema{Type: "object"}},
		func(context.Context, *CallToolRequest, map[string]any) (*CallToolResult, any, error) {
			return &CallToolResult{}, nil, nil
		})
	receivedNotifications := readNotifications(t, ctx, notifications, 1)
	wantReceived := []string{"toolListChanged"}
	if diff := cmp.Diff(wantReceived, receivedNotifications); diff != "" {
		t.Errorf("Received notifications mismatch (-want +got):\n%s", diff)
	}
}

// Helper to read a specific number of notifications.
func readNotifications(t *testing.T, ctx context.Context, notifications chan string, count int) []string {
	t.Helper()
	var collectedNotifications []string
	for {
		select {
		case n := <-notifications:
			collectedNotifications = append(collectedNotifications, n)
			if len(collectedNotifications) == count {
				return collectedNotifications
			}
		case <-ctx.Done():
			if len(collectedNotifications) != count {
				t.Fatalf("readProgressNotifications(): did not receive expected notifications, got %d, want %d", len(collectedNotifications), count)
			}
			return collectedNotifications
		}
	}
}

// JSON-RPC message constructors.
func req(id int64, method string, params any) *jsonrpc.Request {
	r := &jsonrpc.Request{
		Method: method,
		Params: mustMarshal(params),
	}
	if id > 0 {
		r.ID = jsonrpc2.Int64ID(id)
	}
	return r
}

func resp(id int64, result any, err error) *jsonrpc.Response {
	return &jsonrpc.Response{
		ID:     jsonrpc2.Int64ID(id),
		Result: mustMarshal(result),
		Error:  err,
	}
}

func TestStreamableServerTransport(t *testing.T) {
	// This test checks detailed behavior of the streamable server transport, by
	// faking the behavior of a streamable client using a sequence of HTTP
	// requests.

	// Predefined steps, to avoid repetition below.
	initReq := req(1, methodInitialize, &InitializeParams{})
	initResp := resp(1, &InitializeResult{
		Capabilities: &ServerCapabilities{
			Logging: &LoggingCapabilities{},
			Tools:   &ToolCapabilities{ListChanged: true},
		},
		ProtocolVersion: latestProtocolVersion,
		ServerInfo:      &Implementation{Name: "testServer", Version: "v1.0.0"},
	}, nil)
	initializedMsg := req(0, notificationInitialized, &InitializedParams{})
	initialize := streamableRequest{
		method:         "POST",
		messages:       []jsonrpc.Message{initReq},
		wantStatusCode: http.StatusOK,
		wantMessages:   []jsonrpc.Message{initResp},
		wantSessionID:  true,
	}
	initialized := streamableRequest{
		method:         "POST",
		messages:       []jsonrpc.Message{initializedMsg},
		wantStatusCode: http.StatusAccepted,
	}

	tests := []struct {
		name     string
		tool     func(*testing.T, context.Context, *ServerSession)
		requests []streamableRequest // http requests
	}{
		{
			name: "basic",
			requests: []streamableRequest{
				initialize,
				initialized,
				{
					method:         "POST",
					messages:       []jsonrpc.Message{req(2, "tools/call", &CallToolParams{Name: "tool"})},
					wantStatusCode: http.StatusOK,
					wantMessages:   []jsonrpc.Message{resp(2, &CallToolResult{Content: []Content{}}, nil)},
				},
			},
		},
		{
			name: "accept headers",
			requests: []streamableRequest{
				initialize,
				initialized,
				// Test various accept headers.
				{
					method:         "POST",
					headers:        http.Header{"Accept": {"text/plain", "application/*"}},
					messages:       []jsonrpc.Message{req(3, "tools/call", &CallToolParams{Name: "tool"})},
					wantStatusCode: http.StatusBadRequest, // missing text/event-stream
				},
				{
					method:         "POST",
					headers:        http.Header{"Accept": {"text/event-stream"}},
					messages:       []jsonrpc.Message{req(3, "tools/call", &CallToolParams{Name: "tool"})},
					wantStatusCode: http.StatusBadRequest, // missing application/json
				},
				{
					method:         "POST",
					headers:        http.Header{"Accept": {"text/plain", "*/*"}},
					messages:       []jsonrpc.Message{req(4, "tools/call", &CallToolParams{Name: "tool"})},
					wantStatusCode: http.StatusOK,
					wantMessages:   []jsonrpc.Message{resp(4, &CallToolResult{Content: []Content{}}, nil)},
				},
				{
					method:         "POST",
					headers:        http.Header{"Accept": {"text/*, application/*"}},
					messages:       []jsonrpc.Message{req(4, "tools/call", &CallToolParams{Name: "tool"})},
					wantStatusCode: http.StatusOK,
					wantMessages:   []jsonrpc.Message{resp(4, &CallToolResult{Content: []Content{}}, nil)},
				},
			},
		},
		{
			name: "protocol version headers",
			requests: []streamableRequest{
				initialize,
				initialized,
				{
					method:             "POST",
					headers:            http.Header{"mcp-protocol-version": {"2025-01-01"}}, // an invalid protocol version
					messages:           []jsonrpc.Message{req(2, "tools/call", &CallToolParams{Name: "tool"})},
					wantStatusCode:     http.StatusBadRequest,
					wantBodyContaining: "2025-03-26", // a supported version
					wantSessionID:      false,        // could be true, but shouldn't matter
				},
			},
		},
		{
			name: "batch rejected on 2025-06-18",
			requests: []streamableRequest{
				initialize,
				initialized,
				{
					method: "POST",
					// Explicitly set the protocol version header
					headers: http.Header{"MCP-Protocol-Version": {"2025-06-18"}},
					// Two messages => batch. Expect reject.
					messages: []jsonrpc.Message{
						req(101, "tools/call", &CallToolParams{Name: "tool"}),
						req(102, "tools/call", &CallToolParams{Name: "tool"}),
					},
					wantStatusCode:     http.StatusBadRequest,
					wantBodyContaining: "batch",
				},
			},
		},
		{
			name: "batch accepted on 2025-03-26",
			requests: []streamableRequest{
				initialize,
				initialized,
				{
					method:  "POST",
					headers: http.Header{"MCP-Protocol-Version": {"2025-03-26"}},
					// Two messages => batch. Expect OK with two responses in order.
					messages: []jsonrpc.Message{
						// Note: only include one request here, because responses are not
						// necessarily sorted.
						req(201, "tools/call", &CallToolParams{Name: "tool"}),
						req(0, "notifications/roots/list_changed", &RootsListChangedParams{}),
					},
					wantStatusCode: http.StatusOK,
					wantMessages: []jsonrpc.Message{
						resp(201, &CallToolResult{Content: []Content{}}, nil),
					},
				},
			},
		},
		{
			name: "tool notification",
			tool: func(t *testing.T, ctx context.Context, ss *ServerSession) {
				// Send an arbitrary notification.
				if err := ss.NotifyProgress(ctx, &ProgressNotificationParams{}); err != nil {
					t.Errorf("Notify failed: %v", err)
				}
			},
			requests: []streamableRequest{
				initialize,
				initialized,
				{
					method: "POST",
					messages: []jsonrpc.Message{
						req(2, "tools/call", &CallToolParams{Name: "tool"}),
					},
					wantStatusCode: http.StatusOK,
					wantMessages: []jsonrpc.Message{
						req(0, "notifications/progress", &ProgressNotificationParams{}),
						resp(2, &CallToolResult{Content: []Content{}}, nil),
					},
				},
			},
		},
		{
			name: "tool upcall",
			tool: func(t *testing.T, ctx context.Context, ss *ServerSession) {
				// Make an arbitrary call.
				if _, err := ss.ListRoots(ctx, &ListRootsParams{}); err != nil {
					t.Errorf("Call failed: %v", err)
				}
			},
			requests: []streamableRequest{
				initialize,
				initialized,
				{
					method:    "POST",
					onRequest: 1,
					messages: []jsonrpc.Message{
						resp(1, &ListRootsResult{}, nil),
					},
					wantStatusCode: http.StatusAccepted,
				},
				{
					method: "POST",
					messages: []jsonrpc.Message{
						req(2, "tools/call", &CallToolParams{Name: "tool"}),
					},
					wantStatusCode: http.StatusOK,
					wantMessages: []jsonrpc.Message{
						req(1, "roots/list", &ListRootsParams{}),
						resp(2, &CallToolResult{Content: []Content{}}, nil),
					},
				},
			},
		},
		{
			name: "background",
			tool: func(t *testing.T, _ context.Context, ss *ServerSession) {
				// Perform operations on a background context, and ensure the client
				// receives it.
				ctx := context.Background()
				if err := ss.NotifyProgress(ctx, &ProgressNotificationParams{}); err != nil {
					t.Errorf("Notify failed: %v", err)
				}
				// TODO(rfindley): finish implementing logging.
				// if err := ss.LoggingMessage(ctx, &LoggingMessageParams{}); err != nil {
				// 	t.Errorf("Logging failed: %v", err)
				// }
				if _, err := ss.ListRoots(ctx, &ListRootsParams{}); err != nil {
					t.Errorf("Notify failed: %v", err)
				}
			},
			requests: []streamableRequest{
				initialize,
				initialized,
				{
					method:    "POST",
					onRequest: 1,
					messages: []jsonrpc.Message{
						resp(1, &ListRootsResult{}, nil),
					},
					wantStatusCode: http.StatusAccepted,
				},
				{
					method:         "GET",
					async:          true,
					wantStatusCode: http.StatusOK,
					closeAfter:     2,
					wantMessages: []jsonrpc.Message{
						req(0, "notifications/progress", &ProgressNotificationParams{}),
						req(1, "roots/list", &ListRootsParams{}),
					},
				},
				{
					method: "POST",
					messages: []jsonrpc.Message{
						req(2, "tools/call", &CallToolParams{Name: "tool"}),
					},
					wantStatusCode: http.StatusOK,
					wantMessages: []jsonrpc.Message{
						resp(2, &CallToolResult{Content: []Content{}}, nil),
					},
				},
				{
					method:         "DELETE",
					wantStatusCode: http.StatusNoContent,
					// Delete request expects 204 No Content with empty body. So override
					// the default "accept: application/json, text/event-stream" header.
					headers: map[string][]string{"Accept": nil},
				},
			},
		},
		{
			name: "errors",
			requests: []streamableRequest{
				{
					method:         "PUT",
					wantStatusCode: http.StatusMethodNotAllowed,
				},
				{
					method:         "DELETE",
					wantStatusCode: http.StatusBadRequest,
				},
				{
					method:         "POST",
					messages:       []jsonrpc.Message{req(1, "notamethod", nil)},
					wantStatusCode: http.StatusBadRequest, // notamethod is an invalid method
				},
				{
					method:         "POST",
					messages:       []jsonrpc.Message{req(0, "tools/call", &CallToolParams{Name: "tool"})},
					wantStatusCode: http.StatusBadRequest, // tools/call must have an ID
				},
				{
					method:         "POST",
					messages:       []jsonrpc.Message{req(2, "tools/call", &CallToolParams{Name: "tool"})},
					wantStatusCode: http.StatusOK,
					wantMessages: []jsonrpc.Message{resp(2, nil, &jsonrpc2.WireError{
						Message: `method "tools/call" is invalid during session initialization`,
					})},
				},
			},
		},
	}

	for _, test := range tests {
		t.Run(test.name, func(t *testing.T) {
			// Create a server containing a single tool, which runs the test tool
			// behavior, if any.
			server := NewServer(&Implementation{Name: "testServer", Version: "v1.0.0"}, nil)
			server.AddTool(
				&Tool{Name: "tool", InputSchema: &jsonschema.Schema{Type: "object"}},
				func(ctx context.Context, req *CallToolRequest) (*CallToolResult, error) {
					if test.tool != nil {
						test.tool(t, ctx, req.Session)
					}
					return &CallToolResult{}, nil
				})

			// Start the streamable handler.
			handler := NewStreamableHTTPHandler(func(req *http.Request) *Server { return server }, nil)
			defer handler.closeAll()

			testStreamableHandler(t, handler, test.requests)
		})
	}
}

func testStreamableHandler(t *testing.T, handler http.Handler, requests []streamableRequest) {
	httpServer := httptest.NewServer(handler)
	defer httpServer.Close()

	// blocks records request blocks by jsonrpc. ID.
	//
	// When an OnRequest step is encountered, it waits on the corresponding
	// block. When a request with that ID is received, the block is closed.
	var mu sync.Mutex
	blocks := make(map[int64]chan struct{})
	for _, req := range requests {
		if req.onRequest > 0 {
			blocks[req.onRequest] = make(chan struct{})
		}
	}

	// signal when all synchronous requests have executed, so we can fail
	// async requests that are blocked.
	syncRequestsDone := make(chan struct{})

	// To avoid complicated accounting for session ID, just set the first
	// non-empty session ID from a response.
	var sessionID atomic.Value
	sessionID.Store("")

	// doStep executes a single step.
	doStep := func(t *testing.T, i int, request streamableRequest) {
		if request.onRequest > 0 {
			// Block the step until we've received the server->client request.
			mu.Lock()
			block := blocks[request.onRequest]
			mu.Unlock()
			select {
			case <-block:
			case <-syncRequestsDone:
				t.Errorf("after all sync requests are complete, request still blocked on %d", request.onRequest)
				return
			}
		}

		// Collect messages received during this request, unblock other steps
		// when requests are received.
		var got []jsonrpc.Message
		out := make(chan jsonrpc.Message)
		// Cancel the step if we encounter a request that isn't going to be
		// handled.
		//
		// Also, add a timeout (hopefully generous).
		ctx, cancel := context.WithTimeout(context.Background(), 10*time.Second)

		var wg sync.WaitGroup
		wg.Add(1)
		go func() {
			defer wg.Done()

			for m := range out {
				if req, ok := m.(*jsonrpc.Request); ok && req.IsCall() {
					// Encountered a server->client request. We should have a
					// response queued. Otherwise, we may deadlock.
					mu.Lock()
					if block, ok := blocks[req.ID.Raw().(int64)]; ok {
						close(block)
					} else {
						t.Errorf("no queued response for %v", req.ID)
						cancel()
					}
					mu.Unlock()
				}
				got = append(got, m)
				if request.closeAfter > 0 && len(got) == request.closeAfter {
					cancel()
				}
			}
		}()

		gotSessionID, gotStatusCode, gotBody, err := request.do(ctx, httpServer.URL, sessionID.Load().(string), out)

		// Don't fail on cancelled requests: error (if any) is handled
		// elsewhere.
		if err != nil && ctx.Err() == nil {
			t.Fatal(err)
		}

		if gotStatusCode != request.wantStatusCode {
			t.Errorf("request #%d: got status %d, want %d", i, gotStatusCode, request.wantStatusCode)
		}
		if got := gotSessionID != ""; got != request.wantSessionID {
			t.Errorf("request #%d: got session id: %t, want %t", i, got, request.wantSessionID)
		}
		wg.Wait()

		if request.wantBodyContaining != "" {
			body := string(gotBody)
			if !strings.Contains(body, request.wantBodyContaining) {
				t.Errorf("body does not contain %q:\n%s", request.wantBodyContaining, body)
			}
		} else {
			transform := cmpopts.AcyclicTransformer("jsonrpcid", func(id jsonrpc.ID) any { return id.Raw() })
			if diff := cmp.Diff(request.wantMessages, got, transform); diff != "" {
				t.Errorf("request #%d: received unexpected messages (-want +got):\n%s", i, diff)
			}
		}
		sessionID.CompareAndSwap("", gotSessionID)
	}

	var wg sync.WaitGroup
	for i, request := range requests {
		if request.async || request.onRequest > 0 {
			wg.Add(1)
			go func() {
				defer wg.Done()
				doStep(t, i, request)
			}()
		} else {
			doStep(t, i, request)
		}
	}

	// Fail any blocked responses if they weren't needed by a synchronous
	// request.
	close(syncRequestsDone)

	wg.Wait()
}

// A streamableRequest describes a single streamable HTTP request, consisting
// of a request payload and expected response.
type streamableRequest struct {
	// If onRequest is > 0, this step only executes after a request with the
	// given ID is received.
	//
	// All onRequest steps must occur before the step that creates the request.
	//
	// To avoid tests hanging when there's a bug, it's expected that this
	// request is received in the course of a *synchronous* request to the
	// server (otherwise, we wouldn't be able to terminate the test without
	// analyzing a dependency graph).
	onRequest int64
	// If set, async causes the step to run asynchronously to other steps.
	// Redundant with OnRequest: all OnRequest steps are asynchronous.
	async bool

	// Request attributes
	method   string            // HTTP request method (required)
	headers  http.Header       // additional headers to set, overlaid on top of the default headers
	messages []jsonrpc.Message // messages to send

	closeAfter         int               // if nonzero, close after receiving this many messages
	wantStatusCode     int               // expected status code
	wantBodyContaining string            // if set, expect the response body to contain this text; overrides wantMessages
	wantMessages       []jsonrpc.Message // expected messages to receive; ignored if wantBodyContaining is set
	wantSessionID      bool              // whether or not a session ID is expected in the response
}

// streamingRequest makes a request to the given streamable server with the
// given url, sessionID, and method.
//
// If provided, the in messages are encoded in the request body. A single
// message is encoded as a JSON object. Multiple messages are batched as a JSON
// array.
//
// Any received messages are sent to the out channel, which is closed when the
// request completes.
//
// Returns the sessionID and http status code from the response. If an error is
// returned, sessionID and status code may still be set if the error occurs
// after the response headers have been received.
func (s streamableRequest) do(ctx context.Context, serverURL, sessionID string, out chan<- jsonrpc.Message) (string, int, []byte, error) {
	defer close(out)

	var body []byte
	if len(s.messages) == 1 {
		data, err := jsonrpc2.EncodeMessage(s.messages[0])
		if err != nil {
			return "", 0, nil, fmt.Errorf("encoding message: %w", err)
		}
		body = data
	} else {
		var rawMsgs []json.RawMessage
		for _, msg := range s.messages {
			data, err := jsonrpc2.EncodeMessage(msg)
			if err != nil {
				return "", 0, nil, fmt.Errorf("encoding message: %w", err)
			}
			rawMsgs = append(rawMsgs, data)
		}
		data, err := json.Marshal(rawMsgs)
		if err != nil {
			return "", 0, nil, fmt.Errorf("marshaling batch: %w", err)
		}
		body = data
	}

	req, err := http.NewRequestWithContext(ctx, s.method, serverURL, bytes.NewReader(body))
	if err != nil {
		return "", 0, nil, fmt.Errorf("creating request: %w", err)
	}
	if sessionID != "" {
		req.Header.Set(sessionIDHeader, sessionID)
	}
	req.Header.Set("Content-Type", "application/json")
	req.Header.Set("Accept", "application/json, text/event-stream")
	maps.Copy(req.Header, s.headers)

	resp, err := http.DefaultClient.Do(req)
	if err != nil {
		return "", 0, nil, fmt.Errorf("request failed: %v", err)
	}
	defer resp.Body.Close()

	newSessionID := resp.Header.Get(sessionIDHeader)

	contentType := resp.Header.Get("Content-Type")
	var respBody []byte
	if strings.HasPrefix(contentType, "text/event-stream") {
		r := readerInto{resp.Body, new(bytes.Buffer)}
		for evt, err := range scanEvents(r) {
			if err != nil {
				return newSessionID, resp.StatusCode, nil, fmt.Errorf("reading events: %v", err)
			}
			// TODO(rfindley): do we need to check evt.name?
			// Does the MCP spec say anything about this?
			msg, err := jsonrpc2.DecodeMessage(evt.Data)
			if err != nil {
				return newSessionID, resp.StatusCode, nil, fmt.Errorf("decoding message: %w", err)
			}
			out <- msg
		}
		respBody = r.w.Bytes()
	} else if strings.HasPrefix(contentType, "application/json") {
		data, err := io.ReadAll(resp.Body)
		if err != nil {
			return newSessionID, resp.StatusCode, nil, fmt.Errorf("reading json body: %w", err)
		}
		respBody = data
		msg, err := jsonrpc2.DecodeMessage(data)
		if err != nil {
			return newSessionID, resp.StatusCode, nil, fmt.Errorf("decoding message: %w", err)
		}
		out <- msg
	} else {
		respBody, err = io.ReadAll(resp.Body)
		if err != nil {
			return newSessionID, resp.StatusCode, nil, fmt.Errorf("reading response: %v", err)
		}
	}

	return newSessionID, resp.StatusCode, respBody, nil
}

// readerInto is an io.Reader that writes any bytes read from r into w.
type readerInto struct {
	r io.Reader
	w *bytes.Buffer
}

// Read implements io.Reader.
func (r readerInto) Read(p []byte) (n int, err error) {
	n, err = r.r.Read(p)
	if err == nil || err == io.EOF {
		n2, err2 := r.w.Write(p[:n])
		if err2 != nil {
			return n, fmt.Errorf("failed to write: %v", err)
		}
		if n2 != n {
			return n, fmt.Errorf("short write: %d != %d", n2, n)
		}
	}
	return n, err
}

func mustMarshal(v any) json.RawMessage {
	if v == nil {
		return nil
	}
	data, err := json.Marshal(v)
	if err != nil {
		panic(err)
	}
	return data
}

func TestEventID(t *testing.T) {
	tests := []struct {
		sid string
		idx int
	}{
		{"0", 0},
		{"0", 1},
		{"1", 0},
		{"1", 1},
		{"", 1},
		{"1234", 5678},
	}

	for _, test := range tests {
		t.Run(fmt.Sprintf("%s_%d", test.sid, test.idx), func(t *testing.T) {
			eventID := formatEventID(test.sid, test.idx)
			gotSID, gotIdx, ok := parseEventID(eventID)
			if !ok {
				t.Fatalf("parseEventID(%q) failed, want ok", eventID)
			}
			if gotSID != test.sid || gotIdx != test.idx {
				t.Errorf("parseEventID(%q) = %s, %d, want %s, %d", eventID, gotSID, gotIdx, test.sid, test.idx)
			}
		})
	}

	invalid := []string{
		"",
		"_",
		"1_",
		"1_a",
		"1_-1",
	}

	for _, eventID := range invalid {
		t.Run(fmt.Sprintf("invalid_%q", eventID), func(t *testing.T) {
			if _, _, ok := parseEventID(eventID); ok {
				t.Errorf("parseEventID(%q) succeeded, want failure", eventID)
			}
		})
	}
}

func TestStreamableStateless(t *testing.T) {
	initReq := req(1, methodInitialize, &InitializeParams{})
	initResp := resp(1, &InitializeResult{
		Capabilities: &ServerCapabilities{
			Logging: &LoggingCapabilities{},
			Tools:   &ToolCapabilities{ListChanged: true},
		},
		ProtocolVersion: latestProtocolVersion,
		ServerInfo:      &Implementation{Name: "test", Version: "v1.0.0"},
	}, nil)
	// This version of sayHi expects
	// that request from our client).
	sayHi := func(ctx context.Context, req *CallToolRequest, args hiParams) (*CallToolResult, any, error) {
		if err := req.Session.Ping(ctx, nil); err == nil {
			// ping should fail, but not break the connection
			t.Errorf("ping succeeded unexpectedly")
		}
		return &CallToolResult{Content: []Content{&TextContent{Text: "hi " + args.Name}}}, nil, nil
	}

	requests := []streamableRequest{
		{
			method:         "POST",
			messages:       []jsonrpc.Message{initReq},
			wantStatusCode: http.StatusOK,
			wantMessages:   []jsonrpc.Message{initResp},
			wantSessionID:  false, // sessionless
		},
		{
			method:             "POST",
			wantStatusCode:     http.StatusOK,
			messages:           []jsonrpc.Message{req(1, "tools/list", struct{}{})},
			wantBodyContaining: "greet",
		},
		{
			method:         "GET",
			wantStatusCode: http.StatusMethodNotAllowed,
		},
		{
			method:         "POST",
			wantStatusCode: http.StatusOK,
			messages: []jsonrpc.Message{
				req(2, "tools/call", &CallToolParams{Name: "greet", Arguments: hiParams{Name: "World"}}),
			},
			wantMessages: []jsonrpc.Message{
				resp(2, &CallToolResult{
					Content: []Content{&TextContent{Text: "hi World"}},
				}, nil),
			},
		},
		{
			method:         "POST",
			wantStatusCode: http.StatusOK,
			messages: []jsonrpc.Message{
				req(2, "tools/call", &CallToolParams{Name: "greet", Arguments: hiParams{Name: "foo"}}),
			},
			wantMessages: []jsonrpc.Message{
				resp(2, &CallToolResult{
					Content: []Content{&TextContent{Text: "hi foo"}},
				}, nil),
			},
		},
	}

	testClientCompatibility := func(t *testing.T, handler http.Handler) {
		ctx := context.Background()
		httpServer := httptest.NewServer(handler)
		defer httpServer.Close()
		cs, err := NewClient(testImpl, nil).Connect(ctx, &StreamableClientTransport{Endpoint: httpServer.URL}, nil)
		if err != nil {
			t.Fatal(err)
		}
		t.Cleanup(func() { cs.Close() })
		res, err := cs.CallTool(ctx, &CallToolParams{Name: "greet", Arguments: hiParams{Name: "bar"}})
		if err != nil {
			t.Fatal(err)
		}
		if got, want := textContent(t, res), "hi bar"; got != want {
			t.Errorf("Result = %q, want %q", got, want)
		}
	}

	sessionlessHandler := NewStreamableHTTPHandler(func(*http.Request) *Server {
		// Return a stateless server which never assigns a session ID.
		server := NewServer(testImpl, &ServerOptions{
			GetSessionID: func() string { return "" },
		})
		AddTool(server, &Tool{Name: "greet", Description: "say hi"}, sayHi)
		return server
	}, &StreamableHTTPOptions{
		Stateless: true,
	})

	// First, test the "sessionless" stateless mode, where there is no session ID.
	t.Run("sessionless", func(t *testing.T) {
		testStreamableHandler(t, sessionlessHandler, requests)
		testClientCompatibility(t, sessionlessHandler)
	})

	// Next, test the default stateless mode, where session IDs are permitted.
	//
	// This can be used by tools to look up application state preserved across
	// subsequent requests.
	requests[0].wantSessionID = true // now expect a session ID for initialize
	statelessHandler := NewStreamableHTTPHandler(func(*http.Request) *Server {
		// Return a server with default options which should assign a random session ID.
		server := NewServer(testImpl, nil)
		AddTool(server, &Tool{Name: "greet", Description: "say hi"}, sayHi)
		return server
	}, &StreamableHTTPOptions{
		Stateless: true,
	})
	t.Run("stateless", func(t *testing.T) {
		testStreamableHandler(t, statelessHandler, requests)
		testClientCompatibility(t, sessionlessHandler)
	})
}

func textContent(t *testing.T, res *CallToolResult) string {
	t.Helper()
	if len(res.Content) != 1 {
		t.Fatalf("len(Content) = %d, want 1", len(res.Content))
	}
	text, ok := res.Content[0].(*TextContent)
	if !ok {
		t.Fatalf("Content[0] is %T, want *TextContent", res.Content[0])
	}
	return text.Text
}

func TestTokenInfo(t *testing.T) {
	oldAuth := testAuth.Load()
	defer testAuth.Store(oldAuth)
	testAuth.Store(true)
	ctx := context.Background()

	// Create a server with a tool that returns TokenInfo.
	tokenInfo := func(ctx context.Context, req *CallToolRequest, _ struct{}) (*CallToolResult, any, error) {
		return &CallToolResult{Content: []Content{&TextContent{Text: fmt.Sprintf("%v", req.Extra.TokenInfo)}}}, nil, nil
	}
	server := NewServer(testImpl, nil)
	AddTool(server, &Tool{Name: "tokenInfo", Description: "return token info"}, tokenInfo)

	streamHandler := NewStreamableHTTPHandler(func(req *http.Request) *Server { return server }, nil)
	verifier := func(context.Context, string, *http.Request) (*auth.TokenInfo, error) {
		return &auth.TokenInfo{
			Scopes: []string{"scope"},
			// Expiration is far, far in the future.
			Expiration: time.Date(5000, 1, 2, 3, 4, 5, 0, time.UTC),
		}, nil
	}
	handler := auth.RequireBearerToken(verifier, nil)(streamHandler)
	httpServer := httptest.NewServer(handler)
	defer httpServer.Close()

	transport := &StreamableClientTransport{Endpoint: httpServer.URL}
	client := NewClient(testImpl, nil)
	session, err := client.Connect(ctx, transport, nil)
	if err != nil {
		t.Fatalf("client.Connect() failed: %v", err)
	}
	defer session.Close()

	res, err := session.CallTool(ctx, &CallToolParams{Name: "tokenInfo"})
	if err != nil {
		t.Fatal(err)
	}
	if len(res.Content) == 0 {
		t.Fatal("missing content")
	}
	tc, ok := res.Content[0].(*TextContent)
	if !ok {
		t.Fatal("not TextContent")
	}
	if g, w := tc.Text, "&{[scope] 5000-01-02 03:04:05 +0000 UTC map[]}"; g != w {
		t.Errorf("got %q, want %q", g, w)
	}
}

func TestStreamableGET(t *testing.T) {
	// This test checks the fix for problematic behavior described in #410:
	// Hanging GET headers should be written immediately, even if there are no
	// messages.
	server := NewServer(testImpl, nil)

	handler := NewStreamableHTTPHandler(func(req *http.Request) *Server { return server }, nil)
	httpServer := httptest.NewServer(handler)
	defer httpServer.Close()

	ctx, cancel := context.WithTimeout(context.Background(), 10*time.Second)
	defer cancel()

	newReq := func(method string, msg jsonrpc.Message) *http.Request {
		var body io.Reader
		if msg != nil {
			data, err := jsonrpc2.EncodeMessage(msg)
			if err != nil {
				t.Fatal(err)
			}
			body = bytes.NewReader(data)
		}
		req, err := http.NewRequestWithContext(ctx, method, httpServer.URL, body)
		if err != nil {
			t.Fatal(err)
		}
		req.Header.Set("Accept", "application/json, text/event-stream")
		if msg != nil {
			req.Header.Set("Content-Type", "application/json")
		}
		return req
	}

	get1 := newReq(http.MethodGet, nil)
	resp, err := http.DefaultClient.Do(get1)
	if err != nil {
		t.Fatal(err)
	}
	if got, want := resp.StatusCode, http.StatusMethodNotAllowed; got != want {
		t.Errorf("initial GET: got status %d, want %d", got, want)
	}
	defer resp.Body.Close()

	post1 := newReq(http.MethodPost, req(1, methodInitialize, &InitializeParams{}))
	resp, err = http.DefaultClient.Do(post1)
	if err != nil {
		t.Fatal(err)
	}
	defer resp.Body.Close()
	if got, want := resp.StatusCode, http.StatusOK; got != want {
		body, err := io.ReadAll(resp.Body)
		if err != nil {
			t.Fatal(err)
		}
		t.Errorf("initialize POST: got status %d, want %d; body:\n%s", got, want, string(body))
	}

	sessionID := resp.Header.Get(sessionIDHeader)
	if sessionID == "" {
		t.Fatalf("initialized missing session ID")
	}

	get2 := newReq("GET", nil)
	get2.Header.Set(sessionIDHeader, sessionID)
	resp, err = http.DefaultClient.Do(get2)
	if err != nil {
		t.Fatal(err)
	}
	defer resp.Body.Close()
	if got, want := resp.StatusCode, http.StatusOK; got != want {
		t.Errorf("GET with session ID: got status %d, want %d", got, want)
	}
<<<<<<< HEAD

	t.Log("Sending final DELETE request to close session and release resources")
	del := newReq("DELETE", nil)
	del.Header.Set(sessionIDHeader, sessionID)
	resp, err = http.DefaultClient.Do(del)
	if err != nil {
		t.Fatal(err)
	}
	defer resp.Body.Close()
	if got, want := resp.StatusCode, http.StatusNoContent; got != want {
		t.Errorf("DELETE with session ID: got status %d, want %d", got, want)
	}
=======
}

func TestStreamableClientContextPropagation(t *testing.T) {
	type contextKey string
	const testKey = contextKey("test-key")
	const testValue = "test-value"

	ctx, cancel := context.WithCancel(context.Background())
	defer cancel()
	ctx2 := context.WithValue(ctx, testKey, testValue)

	server := httptest.NewServer(http.HandlerFunc(func(w http.ResponseWriter, req *http.Request) {
		switch req.Method {
		case "POST":
			w.Header().Set("Content-Type", "application/json")
			w.Header().Set("Mcp-Session-Id", "test-session")
			w.WriteHeader(http.StatusOK)
			w.Write([]byte(`{"jsonrpc":"2.0","id":1,"result":{"protocolVersion":"2025-03-26","capabilities":{},"serverInfo":{"name":"test","version":"1.0"}}}`))
		case "GET":
			w.Header().Set("Content-Type", "text/event-stream")
			w.WriteHeader(http.StatusOK)
		case "DELETE":
			w.WriteHeader(http.StatusNoContent)
		}
	}))
	defer server.Close()

	transport := &StreamableClientTransport{Endpoint: server.URL}
	conn, err := transport.Connect(ctx2)
	if err != nil {
		t.Fatalf("Connect failed: %v", err)
	}
	defer conn.Close()

	streamableConn, ok := conn.(*streamableClientConn)
	if !ok {
		t.Fatalf("Expected *streamableClientConn, got %T", conn)
	}

	if got := streamableConn.ctx.Value(testKey); got != testValue {
		t.Errorf("Context value not propagated: got %v, want %v", got, testValue)
	}

	if streamableConn.ctx.Done() == nil {
		t.Error("Connection context is not cancellable")
	}

	cancel()
	select {
	case <-streamableConn.ctx.Done():
	case <-time.After(100 * time.Millisecond):
		t.Error("Connection context was not cancelled when parent was cancelled")
	}

>>>>>>> 1dcbf626
}<|MERGE_RESOLUTION|>--- conflicted
+++ resolved
@@ -1435,7 +1435,6 @@
 	if got, want := resp.StatusCode, http.StatusOK; got != want {
 		t.Errorf("GET with session ID: got status %d, want %d", got, want)
 	}
-<<<<<<< HEAD
 
 	t.Log("Sending final DELETE request to close session and release resources")
 	del := newReq("DELETE", nil)
@@ -1448,7 +1447,6 @@
 	if got, want := resp.StatusCode, http.StatusNoContent; got != want {
 		t.Errorf("DELETE with session ID: got status %d, want %d", got, want)
 	}
-=======
 }
 
 func TestStreamableClientContextPropagation(t *testing.T) {
@@ -1503,5 +1501,4 @@
 		t.Error("Connection context was not cancelled when parent was cancelled")
 	}
 
->>>>>>> 1dcbf626
 }