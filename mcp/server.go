--- conflicted
+++ resolved
@@ -58,15 +58,12 @@
 	RootsListChangedHandler func(context.Context, *ServerSession, *RootsListChangedParams)
 	// If non-nil, called when "notifications/progress" is received.
 	ProgressNotificationHandler func(context.Context, *ServerSession, *ProgressNotificationParams)
-<<<<<<< HEAD
 	// If non-nil, called when "completion/complete" is received.
 	CompletionHandler func(context.Context, *ServerSession, *CompleteParams) (*CompleteResult, error)
-=======
 	// If non-zero, defines an interval for regular "ping" requests.
 	// If the peer fails to respond to pings originating from the keepalive check,
 	// the session is automatically closed.
 	KeepAlive time.Duration
->>>>>>> bc599321
 }
 
 // NewServer creates a new MCP server. The resulting server has no features:
