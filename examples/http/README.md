# MCP HTTP Example

This example demonstrates how to use the Model Context Protocol (MCP) over HTTP using the streamable transport. It includes both a server and client implementation.

## Overview

The example implements:
- A server that provides a `cityTime` tool
- A client that connects to the server, lists available tools, and calls the `cityTime` tool

## Usage

### Start the Server

```bash
go run . server
```
This starts an MCP server on `http://localhost:8080` (default) that provides a `cityTime` tool.

To run a client in another terminal:

```bash
go run . client
```

The client will:
1. Connect to the server
2. List available tools
3. Call the `cityTime` tool for NYC, San Francisco, and Boston
4. Display the results

At any given time you can pass a custom URL to the program to run it on a custom host/port:

<<<<<<< HEAD
```bash
go run main.go -host 0.0.0.0 -port 9000 server
=======
```
go run . -host 0.0.0.0 -port 9000 server
>>>>>>> 7a89c31c
```

## Testing with real-world MCP Clients

Once the server is started, assuming it's the default localhost:8080, you can try to add it to a popular MCP client:

```bash
claude mcp add -t http timezone http://localhost:8080
```

Once added, Claude Code will be able to discover and use the `cityTime` tool provided by this server.

In Claude Code:

```
> what's the timezone

⏺ I'll get the current time in a major US city for you.

⏺ timezone - cityTime (MCP)(city: "nyc")
  ⎿ The current time in New York City is 7:30:16 PM EDT on Wedn
    esday, July 23, 2025


⏺ The current timezone is EDT (Eastern Daylight Time), and it's
   7:30 PM on Wednesday, July 23, 2025.

> what timezones do you support?

⏺ The timezone tool supports three US cities:
  - NYC (Eastern Time)
  - SF (Pacific Time)
  - Boston (Eastern Time)
```<|MERGE_RESOLUTION|>--- conflicted
+++ resolved
@@ -31,13 +31,9 @@
 
 At any given time you can pass a custom URL to the program to run it on a custom host/port:
 
-<<<<<<< HEAD
+
 ```bash
-go run main.go -host 0.0.0.0 -port 9000 server
-=======
-```
 go run . -host 0.0.0.0 -port 9000 server
->>>>>>> 7a89c31c
 ```
 
 ## Testing with real-world MCP Clients
